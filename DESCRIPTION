Package: EGAnet
Title: Exploratory Graph Analysis - A Framework for Estimating the Number of Dimensions in Multivariate Data Using Network Psychometrics
<<<<<<< HEAD
Version: 0.5
Date: 2019-06-03
=======
Version: 0.6.0
Date: 2019-07-02
>>>>>>> 92f48c3b
Authors@R: c(person("Hudson", "Golino", email = "hfg9s@virginia.edu",
                  role = c("aut", "cre")), person("Alexander", "Christensen", 
                  email = "alexpaulchristensen@gmail.com", role = "aut"),
                  person("Maria", "Dolores Nieto", 
                  email = "acinodam@gmail.com", role = "ctb"),
                  person("Luis Eduardo", "Garrido", 
                  email = "garrido.luiseduardo@gmail.com", role = "ctb"))
Maintainer: Hudson Golino <hfg9s@virginia.edu>
Description: An implementation of the Exploratory Graph Analysis (EGA) framework for dimensionality assessment. EGA is part of a new area called network psychometrics that focuses on the estimation of undirected network models in psychological datasets. EGA estimates the number of dimensions or factors using graphical lasso or Triangulated Maximally Filtered Graph (TMFG) and a weighted network community analysis. A bootstrap method for verifying the stability of the estimation is also available. The fit of the structure suggested by EGA can be verified using confirmatory factor analysis and a direct way to convert the EGA structure to a confirmatory factor model is also implemented. Documentation and examples are available. Golino, H. F., & Epskamp, S. (2017) <doi:10.1371/journal.pone.0174035>. Golino, H. F., & Demetriou, A. (2017) <doi:10.1016/j.intell.2017.02.007> Golino, H., Shi, D., Garrido, L. E., Christensen, A. P., Nieto, M. D., Sadana, R., & Thiyagarajan, J. A. (2018) <doi:10.31234/osf.io/gzcre>. Christensen, A. P. & Golino, H.F. (2019)  <doi:10.31234/osf.io/9deay>.
Depends: R (>= 3.5.0)
License: GPL (>= 3.0)
Encoding: UTF-8
LazyData: true
Imports: qgraph (>= 1.4.1), semPlot (>= 1.0.1),
        igraph (>= 1.0.1), lavaan (>= 0.5-22), doParallel (>= 1.0.10),
        foreach (>= 1.4.3),
        NetworkToolbox (>= 1.1.2), glasso (>= 1.10), dplyr (>= 0.7.8),
        Matrix (>= 1.2), plotly (>= 4.7.1), mvtnorm (>= 1.0.8),
        corpcor (>= 1.6.9), ggpubr (>= 0.2), iterators (>= 1.0.10), 
        stats, plyr (>= 1.8.4), matrixcalc (>= 1.0-3)
Suggests: knitr, rmarkdown
VignetteBuilder: knitr
RoxygenNote: 6.1.1
<|MERGE_RESOLUTION|>--- conflicted
+++ resolved
@@ -1,19 +1,10 @@
 Package: EGAnet
 Title: Exploratory Graph Analysis - A Framework for Estimating the Number of Dimensions in Multivariate Data Using Network Psychometrics
-<<<<<<< HEAD
-Version: 0.5
-Date: 2019-06-03
-=======
-Version: 0.6.0
+Version: 0.6
 Date: 2019-07-02
->>>>>>> 92f48c3b
 Authors@R: c(person("Hudson", "Golino", email = "hfg9s@virginia.edu",
                   role = c("aut", "cre")), person("Alexander", "Christensen", 
-                  email = "alexpaulchristensen@gmail.com", role = "aut"),
-                  person("Maria", "Dolores Nieto", 
-                  email = "acinodam@gmail.com", role = "ctb"),
-                  person("Luis Eduardo", "Garrido", 
-                  email = "garrido.luiseduardo@gmail.com", role = "ctb"))
+                  email = "alexpaulchristensen@gmail.com", role = "aut"))
 Maintainer: Hudson Golino <hfg9s@virginia.edu>
 Description: An implementation of the Exploratory Graph Analysis (EGA) framework for dimensionality assessment. EGA is part of a new area called network psychometrics that focuses on the estimation of undirected network models in psychological datasets. EGA estimates the number of dimensions or factors using graphical lasso or Triangulated Maximally Filtered Graph (TMFG) and a weighted network community analysis. A bootstrap method for verifying the stability of the estimation is also available. The fit of the structure suggested by EGA can be verified using confirmatory factor analysis and a direct way to convert the EGA structure to a confirmatory factor model is also implemented. Documentation and examples are available. Golino, H. F., & Epskamp, S. (2017) <doi:10.1371/journal.pone.0174035>. Golino, H. F., & Demetriou, A. (2017) <doi:10.1016/j.intell.2017.02.007> Golino, H., Shi, D., Garrido, L. E., Christensen, A. P., Nieto, M. D., Sadana, R., & Thiyagarajan, J. A. (2018) <doi:10.31234/osf.io/gzcre>. Christensen, A. P. & Golino, H.F. (2019)  <doi:10.31234/osf.io/9deay>.
 Depends: R (>= 3.5.0)
