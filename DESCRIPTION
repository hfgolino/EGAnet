Package: EGAnet
Title: Exploratory Graph Analysis - A Framework for Estimating the Number of Dimensions in Multivariate Data Using Network Psychometrics
<<<<<<< HEAD
Version: 0.9.8
Date: 2021-02-16
=======
Version: 0.9.9
Date: 2021-02-22
>>>>>>> f73b5b78
Authors@R: c(person("Hudson", "Golino", email = "hfg9s@virginia.edu", role = c("aut", "cre"), comment = c(ORCID = "0000-0002-1601-1447")),
	     person("Alexander", "Christensen", email = "alexpaulchristensen@gmail.com", role = "aut", comment = c(ORCID = "0000-0002-9798-7037")),
	     person("Robert", "Moulder", email = "rgm4fd@virginia.edu", role = "ctb", comment = c(ORCID = "0000-0001-7504-9560")),
	     person("Luis", "E. Garrido", email = "garrido.luiseduardo@gmail.com", role = "ctb", comment = c(ORCID = "0000-0001-8932-6063")))
Maintainer: Hudson Golino <hfg9s@virginia.edu>
Description: Implements the Exploratory Graph Analysis (EGA) framework for dimensionality and psychometric assessment. EGA is part of a new area called network psychometrics that uses undirected network models for the assessment of psychometric properties. EGA estimates the number of dimensions (or factors) using graphical lasso or Triangulated Maximally Filtered Graph (TMFG) and a weighted network community detection algorithm. A bootstrap method for verifying the stability of the dimensions and items in those dimensions is available. The fit of the structure suggested by EGA can be verified using Entropy Fit Indices. A novel approach called Unique Variable Analysis (UVA) can be used to identify and reduce redundant variables in multivariate data. Network loadings, which are roughly equivalent to factor loadings when the data generating model is a factor model, are available. Network scores can also be computed using the network loadings. Dynamic EGA (dynEGA) will estimate dimensions from time series data for individual, group, and sample levels. Golino, H., & Epskamp, S. (2017) <doi:10.1371/journal.pone.0174035>. Golino, H., Shi, D., Christensen, A. P., Garrido, L. E., Nieto, M. D., Sadana, R., & Thiyagarajan, J. A. (2020) <doi:10.1037/met0000255>. Christensen, A. P., & Golino, H. (under review) <doi:10.31234/osf.io/hz89e>. Golino, H., Moulder, R. G., Shi, D., Christensen, A. P., Garrido, L. E., Nieto, M. D., Nesselroade, J., Sadana, R., Thiyagarajan, J. A., & Boker, S. M. (2020) <doi:10.31234/osf.io/mtka2>. Christensen, A. P. & Golino, H. (2019)  <doi:10.31234/osf.io/9deay>. Christensen, A. P., Garrido, L. E., & Golino, H. (under review) <doi:10.31234/osf.io/4kra2>. Golino, H., Christensen, A. P., Moulder, R. G., Kim, S., & Boker, S. M. (under review) <doi:10.31234/osf.io/tfs7c>.
Depends: R (>= 3.5.0)
License: GPL (>= 3.0)
Encoding: UTF-8
LazyData: true
Imports: qgraph (>= 1.4.1), semPlot (>= 1.0.1),
        igraph (>= 1.0.1), lavaan (>= 0.5-22),
        NetworkToolbox (>= 1.4.0), glasso (>= 1.10), stats, Matrix (>= 1.2),
        dplyr (>= 0.7.8), network (>= 1.16.0), GGally (>= 2.0.0), methods,
Suggests: knitr, rmarkdown, markdown, kableExtra, psych, psychTools, ggpubr, ggplot2, 
        tidyselect, corpcor (>= 1.6.9),
        plyr (>= 1.8.4), matrixcalc (>= 1.0-3),
        pbapply, OpenMx, wTO, MASS, fitdistrplus, primes, purrr,
        shiny, shinyjs, shinyalert, shinyBS, R.matlab, foreign, readxl,
        gridExtra, rstudioapi, RColorBrewer, infutil
VignetteBuilder: knitr
RoxygenNote: 7.1.1<|MERGE_RESOLUTION|>--- conflicted
+++ resolved
@@ -1,12 +1,6 @@
 Package: EGAnet
-Title: Exploratory Graph Analysis - A Framework for Estimating the Number of Dimensions in Multivariate Data Using Network Psychometrics
-<<<<<<< HEAD
-Version: 0.9.8
-Date: 2021-02-16
-=======
 Version: 0.9.9
 Date: 2021-02-22
->>>>>>> f73b5b78
 Authors@R: c(person("Hudson", "Golino", email = "hfg9s@virginia.edu", role = c("aut", "cre"), comment = c(ORCID = "0000-0002-1601-1447")),
 	     person("Alexander", "Christensen", email = "alexpaulchristensen@gmail.com", role = "aut", comment = c(ORCID = "0000-0002-9798-7037")),
 	     person("Robert", "Moulder", email = "rgm4fd@virginia.edu", role = "ctb", comment = c(ORCID = "0000-0001-7504-9560")),
