<<<<<<< HEAD
Package: EGAnet
Title: Exploratory Graph Analysis - A Framework for Estimating the Number of Dimensions in Multivariate Data Using Network Psychometrics
Version: 0.8
Date: 2019-09-24
Authors@R: c(person("Hudson", "Golino", email = "hfg9s@virginia.edu",
                  role = c("aut", "cre")), person("Alexander", "Christensen", 
                  email = "alexpaulchristensen@gmail.com", role = "aut"),
                  person("Robert", "Moulder", 
                  email = "rgm4fd@virginia.edu", role = "ctb"))
Maintainer: Hudson Golino <hfg9s@virginia.edu>
Description: An implementation of the Exploratory Graph Analysis (EGA) framework for dimensionality assessment. EGA is part of a new area called network psychometrics that focuses on the estimation of undirected network models in psychological datasets. EGA estimates the number of dimensions or factors using graphical lasso or Triangulated Maximally Filtered Graph (TMFG) and a weighted network community analysis. A bootstrap method for verifying the stability of the estimation is also available. The fit of the structure suggested by EGA can be verified using confirmatory factor analysis and a direct way to convert the EGA structure to a confirmatory factor model is also implemented. Documentation and examples are available. Golino, H. F., & Epskamp, S. (2017) <doi:10.1371/journal.pone.0174035>. Golino, H. F., & Demetriou, A. (2017) <doi:10.1016/j.intell.2017.02.007> Golino, H., Shi, D., Garrido, L. E., Christensen, A. P., Nieto, M. D., Sadana, R., & Thiyagarajan, J. A. (2018) <doi:10.31234/osf.io/gzcre>. Christensen, A. P. & Golino, H.F. (2019)  <doi:10.31234/osf.io/9deay>.
Depends: R (>= 3.5.0)
License: GPL (>= 3.0)
Encoding: UTF-8
LazyData: true
Imports: qgraph (>= 1.4.1), semPlot (>= 1.0.1),
        igraph (>= 1.0.1), lavaan (>= 0.5-22), doParallel (>= 1.0.10),
        foreach (>= 1.4.3),
        NetworkToolbox (>= 1.1.2), glasso (>= 1.10), dplyr (>= 0.7.8),
        Matrix (>= 1.2), plotly (>= 4.7.1), mvtnorm (>= 1.0.8),
        corpcor (>= 1.6.9), ggpubr (>= 0.2), iterators (>= 1.0.10), 
        stats, plyr (>= 1.8.4), matrixcalc (>= 1.0-3), ggplot2 (>= 3.1.0),
        pbapply, OpenMx (>= 2.11.5)
Suggests: knitr, rmarkdown
VignetteBuilder: knitr
RoxygenNote: 6.1.1
=======
Package: EGAnet
Title: Exploratory Graph Analysis - A Framework for Estimating the Number of Dimensions in Multivariate Data Using Network Psychometrics
Version: 0.9.0
Date: 2019-12-2
Authors@R: c(person("Hudson", "Golino", email = "hfg9s@virginia.edu", role = c("aut", "cre"), comment = c(ORCID = "0000-0002-1601-1447")),
	     person("Alexander", "Christensen", email = "alexpaulchristensen@gmail.com", role = "aut", comment = c(ORCID = "0000-0002-9798-7037")),
	     person("Robert", "Moulder", email = "rgm4fd@virginia.edu", role = "ctb", comment = c(ORCID = "0000-0001-7504-9560")))
Maintainer: Hudson Golino <hfg9s@virginia.edu>
Description: An implementation of the Exploratory Graph Analysis (EGA) framework for dimensionality assessment. EGA is part of a new area called network psychometrics that focuses on the estimation of undirected network models in psychological datasets. EGA estimates the number of dimensions or factors using graphical lasso or Triangulated Maximally Filtered Graph (TMFG) and a weighted network community analysis. A bootstrap method for verifying the stability of the estimation is also available. The fit of the structure suggested by EGA can be verified using confirmatory factor analysis and a direct way to convert the EGA structure to a confirmatory factor model is also implemented. Documentation and examples are available. Golino, H. F., & Epskamp, S. (2017) <doi:10.1371/journal.pone.0174035>. Golino, H. F., & Demetriou, A. (2017) <doi:10.1016/j.intell.2017.02.007> Golino, H., Shi, D., Garrido, L. E., Christensen, A. P., Nieto, M. D., Sadana, R., & Thiyagarajan, J. A. (2018) <doi:10.31234/osf.io/gzcre>. Christensen, A. P. & Golino, H.F. (2019)  <doi:10.31234/osf.io/9deay>.
Depends: R (>= 3.5.0)
License: GPL (>= 3.0)
Encoding: UTF-8
LazyData: true
Imports: qgraph (>= 1.4.1), semPlot (>= 1.0.1),
        igraph (>= 1.0.1), lavaan (>= 0.5-22), doParallel (>= 1.0.10),
        foreach (>= 1.4.3),
        NetworkToolbox (>= 1.1.2), glasso (>= 1.10), dplyr (>= 0.7.8),
        Matrix (>= 1.2), plotly (>= 4.7.1), mvtnorm (>= 1.0.8),
        corpcor (>= 1.6.9), ggpubr (>= 0.2), iterators (>= 1.0.10), 
        stats, plyr (>= 1.8.4), matrixcalc (>= 1.0-3), ggplot2 (>= 3.1.0),
        pbapply, OpenMx, wTO, psych, MASS, fdrtool, fitdistrplus
Suggests: knitr, rmarkdown
VignetteBuilder: knitr
RoxygenNote: 7.0.2
>>>>>>> 459dbaab
<|MERGE_RESOLUTION|>--- conflicted
+++ resolved
@@ -1,35 +1,7 @@
-<<<<<<< HEAD
-Package: EGAnet
-Title: Exploratory Graph Analysis - A Framework for Estimating the Number of Dimensions in Multivariate Data Using Network Psychometrics
-Version: 0.8
-Date: 2019-09-24
-Authors@R: c(person("Hudson", "Golino", email = "hfg9s@virginia.edu",
-                  role = c("aut", "cre")), person("Alexander", "Christensen", 
-                  email = "alexpaulchristensen@gmail.com", role = "aut"),
-                  person("Robert", "Moulder", 
-                  email = "rgm4fd@virginia.edu", role = "ctb"))
-Maintainer: Hudson Golino <hfg9s@virginia.edu>
-Description: An implementation of the Exploratory Graph Analysis (EGA) framework for dimensionality assessment. EGA is part of a new area called network psychometrics that focuses on the estimation of undirected network models in psychological datasets. EGA estimates the number of dimensions or factors using graphical lasso or Triangulated Maximally Filtered Graph (TMFG) and a weighted network community analysis. A bootstrap method for verifying the stability of the estimation is also available. The fit of the structure suggested by EGA can be verified using confirmatory factor analysis and a direct way to convert the EGA structure to a confirmatory factor model is also implemented. Documentation and examples are available. Golino, H. F., & Epskamp, S. (2017) <doi:10.1371/journal.pone.0174035>. Golino, H. F., & Demetriou, A. (2017) <doi:10.1016/j.intell.2017.02.007> Golino, H., Shi, D., Garrido, L. E., Christensen, A. P., Nieto, M. D., Sadana, R., & Thiyagarajan, J. A. (2018) <doi:10.31234/osf.io/gzcre>. Christensen, A. P. & Golino, H.F. (2019)  <doi:10.31234/osf.io/9deay>.
-Depends: R (>= 3.5.0)
-License: GPL (>= 3.0)
-Encoding: UTF-8
-LazyData: true
-Imports: qgraph (>= 1.4.1), semPlot (>= 1.0.1),
-        igraph (>= 1.0.1), lavaan (>= 0.5-22), doParallel (>= 1.0.10),
-        foreach (>= 1.4.3),
-        NetworkToolbox (>= 1.1.2), glasso (>= 1.10), dplyr (>= 0.7.8),
-        Matrix (>= 1.2), plotly (>= 4.7.1), mvtnorm (>= 1.0.8),
-        corpcor (>= 1.6.9), ggpubr (>= 0.2), iterators (>= 1.0.10), 
-        stats, plyr (>= 1.8.4), matrixcalc (>= 1.0-3), ggplot2 (>= 3.1.0),
-        pbapply, OpenMx (>= 2.11.5)
-Suggests: knitr, rmarkdown
-VignetteBuilder: knitr
-RoxygenNote: 6.1.1
-=======
 Package: EGAnet
 Title: Exploratory Graph Analysis - A Framework for Estimating the Number of Dimensions in Multivariate Data Using Network Psychometrics
 Version: 0.9.0
-Date: 2019-12-2
+Date: 2020-1-14
 Authors@R: c(person("Hudson", "Golino", email = "hfg9s@virginia.edu", role = c("aut", "cre"), comment = c(ORCID = "0000-0002-1601-1447")),
 	     person("Alexander", "Christensen", email = "alexpaulchristensen@gmail.com", role = "aut", comment = c(ORCID = "0000-0002-9798-7037")),
 	     person("Robert", "Moulder", email = "rgm4fd@virginia.edu", role = "ctb", comment = c(ORCID = "0000-0001-7504-9560")))
@@ -49,5 +21,4 @@
         pbapply, OpenMx, wTO, psych, MASS, fdrtool, fitdistrplus
 Suggests: knitr, rmarkdown
 VignetteBuilder: knitr
-RoxygenNote: 7.0.2
->>>>>>> 459dbaab
+RoxygenNote: 7.0.2