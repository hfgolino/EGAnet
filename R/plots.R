--- conflicted
+++ resolved
@@ -196,11 +196,6 @@
     plot.args$mode <- layout.spring
     plot.args$label <- colnames(x$typicalGraph$graph)
     plot.args$node.label <- plot.args$label
-<<<<<<< HEAD
-
-=======
-    
->>>>>>> f4793de4
     ega.plot <- do.call(GGally::ggnet2, plot.args) + ggplot2::theme(legend.title = ggplot2::element_blank())
 
   }
@@ -306,11 +301,7 @@
 
 
       set.seed(1234)
-<<<<<<< HEAD
       plot.args$net <- network1[[i]]
-=======
-      plot.args$net <- network1
->>>>>>> f4793de4
       plot.args$node.color <- "Communities"
       plot.args$node.alpha <- plot.args$alpha
       plot.args$node.shape <- plot.args$shape
@@ -318,19 +309,9 @@
       plot.args$edge.color <- "color"
       plot.args$edge.size <- "ScaledWeights"
       plot.args$color.palette <- "Set1"
-<<<<<<< HEAD
       plot.args$mode <- layout.spring[[i]]
       plot.args$label <- colnames(x$dynEGA[[i]]$network)
       plot.args$node.label <- plot.args$label
-
-
-=======
-      plot.args$mode <- layout.spring
-      plot.args$label <- colnames(x$dynEGA[[i]]$network)
-      plot.args$node.label <- plot.args$label
-      
-      
->>>>>>> f4793de4
       plots.net[[i]] <-  do.call(GGally::ggnet2, plot.args) + ggplot2::theme(legend.title = ggplot2::element_blank())
 
     }
@@ -427,11 +408,6 @@
     plot.args$mode <- layout.spring
     plot.args$label <- colnames(x$dynEGA[[id]]$network)
     plot.args$node.label <- plot.args$label
-<<<<<<< HEAD
-
-=======
-    
->>>>>>> f4793de4
     ega.plot <- do.call(GGally::ggnet2, plot.args) + ggplot2::theme(legend.title = ggplot2::element_blank())
 
     set.seed(NULL)
@@ -527,11 +503,6 @@
     plot.args$mode <- layout.spring
     plot.args$label <- colnames(x$dynEGA$network)
     plot.args$node.label <- plot.args$label
-<<<<<<< HEAD
-
-=======
-    
->>>>>>> f4793de4
     ega.plot <- do.call(GGally::ggnet2, plot.args) + ggplot2::theme(legend.title = ggplot2::element_blank())
 
   }
@@ -571,19 +542,11 @@
         plot.args$size <- plot.args$vsize
         plot.args$vsize <- NULL
       }
-<<<<<<< HEAD
 
       if("alpha" %in% names(plot.args)){
         plot.args$node.alpha <- plot.args$alpha
       }
 
-=======
-      
-      if("alpha" %in% names(plot.args)){
-        plot.args$node.alpha <- plot.args$alpha
-      }
-      
->>>>>>> f4793de4
       default.args <- default.args[-length(default.args)]
 
       if(any(names(plot.args) %in% names(default.args))){
@@ -602,7 +565,6 @@
   if(plot.type == "qgraph"){
     ega.plot <- qgraph::qgraph(x$network, layout = "spring", vsize = plot.args$vsize, groups = as.factor(x$wc), ...)
   }else if(plot.type == "GGally"){
-<<<<<<< HEAD
     if(x$n.dim < 2){
       if(x$n.dim != 0){
         # weighted  network
@@ -684,48 +646,6 @@
 
       ega.plot <- do.call(GGally::ggnet2, plot.args) + ggplot2::theme(legend.title = ggplot2::element_blank())
     }
-=======
-    # weighted  network
-    network1 <- network::network(x$network,
-                                 ignore.eval = FALSE,
-                                 names.eval = "weights",
-                                 directed = FALSE)
-    
-    network::set.vertex.attribute(network1, attrname= "Communities", value = x$wc)
-    network::set.vertex.attribute(network1, attrname= "Names", value = network::network.vertex.names(network1))
-    network::set.edge.attribute(network1, "color", ifelse(network::get.edge.value(network1, "weights") > 0, "darkgreen", "red"))
-    network::set.edge.value(network1,attrname="AbsWeights",value=abs(x$network))
-    network::set.edge.value(network1,attrname="ScaledWeights",
-                            value=matrix(scales::rescale(as.vector(x$network),
-                                                         to = c(.001, 1.75)),
-                                         nrow = nrow(x$network),
-                                         ncol = ncol(x$network)))
-    
-    # Layout "Spring"
-    graph1 <- NetworkToolbox::convert2igraph(x$network)
-    edge.list <- igraph::as_edgelist(graph1)
-    layout.spring <- qgraph::qgraph.layout.fruchtermanreingold(edgelist = edge.list,
-                                                               weights =
-                                                                 abs(igraph::E(graph1)$weight/max(abs(igraph::E(graph1)$weight)))^2,
-                                                               vcount = ncol(x$network))
-    
-    
-    set.seed(1234)
-    plot.args$net <- network1
-    plot.args$node.color <- "Communities"
-    plot.args$node.alpha <- plot.args$alpha
-    plot.args$node.shape <- plot.args$shape
-    plot.args$node.size <- plot.args$size
-    plot.args$edge.color <- "color"
-    plot.args$edge.size <- "ScaledWeights"
-    plot.args$color.palette <- "Set1"
-    plot.args$mode <- layout.spring
-    plot.args$label <- colnames(x$network)
-    plot.args$node.label <- plot.args$label
-    
-    ega.plot <- do.call(GGally::ggnet2, plot.args) + ggplot2::theme(legend.title = ggplot2::element_blank())
-    
->>>>>>> f4793de4
   }
 
   set.seed(NULL)
