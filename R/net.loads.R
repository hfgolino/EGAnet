--- conflicted
+++ resolved
@@ -1,4 +1,3 @@
-<<<<<<< HEAD
 #' Network Loadings
 #'
 #' @description Computes the between- and within-community
@@ -142,7 +141,6 @@
     std <- round(std,3)
     std <- as.data.frame(ifelse(std==0,"",std))
 
-
     row.names(std) <- colnames(A)
 
     res$std <- std
@@ -192,206 +190,9 @@
                    negDashed = TRUE)
   }
 
+  if(rm.zero)
+  {message("Argument 'rm.zero = TRUE': Output is provided in factors. Set argument 'rm.zero = FALSE' to provide numeric output for summarizing results")}
+
   return(res)
 }
-#----
-=======
-#' Network Loadings
-#'
-#' @description Computes the between- and within-community
-#' \code{\link[NetworkToolbox]{strength}} of each item
-#' for each community. This function uses the
-#' \code{\link[NetworkToolbox]{comcat}} and
-#' \code{\link[NetworkToolbox]{stable}} functions to calculate
-#' the between- and within-community strength of each item, respectively.
-#'
-#' @param A Matrix, data frame, or \code{\link[EGAnet]{EGA}} object.
-#' An adjacency matrix of network data
-#'
-#' @param wc Numeric.
-#' A vector of community assignments.
-#' Not necessary if an \code{\link[EGAnet]{EGA}} object
-#' is input for argument \code{A}
-#'
-#' @param rm.zero Should zeros be removed from the resulting matrix?
-#' Defaults to \code{FALSE}.
-#' Set to \code{TRUE} to reduce the noise in the results
-#'
-#' @param plot Boolean.
-#' Should proportional loadings be plotted?
-#' Defaults to \code{FALSE}.
-#' Set to \code{TRUE} for plot with pie charts
-#' visualizing the proportion of loading associated with
-#' each dimension
-#'
-#' @return Returns a list containing:
-#'
-#' \item{unstd}{A matrix of the unstandardized within- and between-community
-#' strength values for each node}
-#'
-#' \item{std}{A matrix of the standardized within- and between-community
-#' strength values for each node}
-#'
-#' @details Simulation studies have demonstrated that a node's strength
-#' centrality is roughly equivalent to factor loadings
-#' (Christensen, Golino, & Silvia, 2019; Hallquist, Wright, & Molenaar, in press).
-#' Hallquist and colleagues (in press) found that node strength represented a
-#' combination of dominant and cross-factor loadings. This function computes
-#' each node's strength within each specified dimension, providing a rough
-#' equivalent to factor loadings (including cross-loadings).
-#'
-#' For more details, type \code{vignette("Network_Scores")}
-#'
-#' @examples
-#'
-#' # Load data
-#' wmt <- wmt2[,7:24]
-#'
-#' \dontrun{
-#' # Estimate EGA
-#' ega.wmt <- EGA(wmt)
-#'
-#' }
-#'
-#' # Network loadings
-#' net.loads(ega.wmt, rm.zero = TRUE)
-#'
-#' @references
-#' Christensen, A. P., Golino, H. F., & Silvia, P. (2019).
-#' A psychometric network perspective on the measurement and assessment of personality traits.
-#' \emph{PsyArXiv}.
-#' doi:\href{https://doi.org/10.31234/osf.io/ktejp}{10.31234/osf.io/ktejp}
-#'
-#' Hallquist, M., Wright, A. C. G., & Molenaar, P. C. (in press).
-#' Problems with centrality measures in psychopathology symptom networks: Why network psychometrics cannot escape psychometric theory.
-#' \emph{Multivariate Behavioral Research}.
-#' doi:\href{https://doi.org/10.31234/osf.io/pg4mf}{10.31234/osf.io/pg4mf}
-#'
-#' @author Alexander P. Christensen <alexpaulchristensen@gmail.com> and Hudson F. Golino <hfg9s at virginia.edu>
-#'
-#' @export
-#'
-#Network Loadings
-net.loads <- function(A, wc, rm.zero = FALSE, plot = FALSE)
-{
-  # Detect if input is an 'EGA' object
-  if(any(class(A) == "EGA"))
-  {
-    # Order
-    ord <- match(A$dim.variables$items, names(A$wc))
-    
-    # Grab communities
-    wc <- A$wc[ord]
-    
-    # Replace 'A' with 'EGA' network
-    A <- A$network[ord,ord]
-  }
-  
-  # Dimensions
-  dims <- max(wc)
-  
-  mat.func <- function(A, wc, metric = "each", absolute, diagonal)
-  {
-    comc <- NetworkToolbox::comcat(A = A, comm = wc, metric = metric,
-                                   absolute = absolute, diagonal = diagonal)
-    stab <- NetworkToolbox::stable(A = A, comm = wc, absolute = absolute, diagonal = diagonal)
-    
-    for(q in 1:nrow(comc))
-    {comc[q,which(is.na(comc[q,]))] <- stab[q]}
-    
-    if(ncol(comc)!=1)
-    {
-      comm.str <- comc[,order(colnames(comc))]
-      comm.str <- round(comm.str,3)
-    }else{comm.str <- stab}
-    
-    return(comm.str)
-  }
-  
-  # Obtain signs
-  abs.str <- mat.func(A = A, wc = wc, absolute = TRUE, diagonal = 0)
-  sign.str <- mat.func(A = A, wc = wc, absolute = FALSE, diagonal = 0)
-  
-  comm.str <- ifelse(sign(sign.str)==0,1,sign(sign.str)) * abs.str
-  
-  #result list
-  res <- list()
-  
-  #unstandardized loadings
-  if(rm.zero)
-  {
-    comm.str <- as.data.frame(ifelse(comm.str==0,"",round(comm.str,3)))
-    unstd <- apply(as.matrix(comm.str),2,as.numeric)
-    unstd <- ifelse(is.na(unstd),0,unstd)
-    row.names(comm.str) <- colnames(A)
-    
-    if(is.null(colnames(comm.str)))
-    {colnames(comm.str) <- 1:ncol(comm.str)}
-    
-    comm.str <- comm.str[,order(colnames(comm.str))]
-    res$unstd <- comm.str
-    
-    #standardized loadings
-    if(dims!=1)
-    {std <- t(t(unstd) / sqrt(colSums(abs(unstd))))
-    }else{std <- t(t(unstd) / sqrt(sum(abs(unstd))))}
-    
-    std <- round(std,3)
-    std <- as.data.frame(ifelse(std==0,"",std))
-    
-    row.names(std) <- colnames(A)
-    
-    res$std <- std
-    
-  }else{
-    unstd <- apply(as.matrix(comm.str),2,as.numeric)
-    row.names(unstd) <- colnames(A)
-    
-    if(is.null(colnames(unstd)))
-    {colnames(unstd) <- 1:ncol(unstd)}
-    
-    unstd <- unstd[,order(colnames(unstd))]
-    res$unstd <- round(unstd,3)
-    
-    #standardized loadings
-    if(dims!=1)
-    {std <- t(t(unstd) / sqrt(colSums(abs(unstd))))
-    }else{std <- t(t(unstd) / sqrt(sum(abs(unstd))))}
-    
-    row.names(std) <- colnames(A)
-    
-    res$std <- round(std,3)
-  }
-  
-  #Plot?
-  if(plot)
-  {
-    #Set to absolute for multidimensional
-    std.res <- abs(res$std)
-    
-    #Standardize by maximum rspbc
-    std.res <- std.res / rowSums(std.res)
-    
-    #Ensure that pie value is not greater than 1
-    std.res <- std.res - .001
-    std.res <- ifelse(std.res==-.001,0,std.res)
-    
-    #Split results to list for each node
-    pies <- split(std.res, rep(1:nrow(std.res)))
-    
-    #Plot
-    qgraph::qgraph(A, layout = "spring",
-                   groups = as.factor(wc),
-                   label.prop = 1.5,
-                   pie = pies,
-                   vTrans = 200,
-                   negDashed = TRUE)
-  }
-  
-  if(rm.zero)
-  {message("Argument 'rm.zero = TRUE': Output is provided in factors. Set argument 'rm.zero = FALSE' to provide numeric output for summarizing results")}
-  
-  return(res)
-}
-#----
->>>>>>> 3b9864f3
+#----