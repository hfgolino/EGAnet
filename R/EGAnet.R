--- conflicted
+++ resolved
@@ -115,11 +115,7 @@
 #'
 #' @importFrom graphics par text
 #' @importFrom methods formalArgs is
-<<<<<<< HEAD
-#' @importFrom stats as.dendrogram as.dist as.hclust complete.cases cor cov cov2cor cutree dist dnorm hclust KalmanSmooth ks.test mad median na.omit nlm nlminb optimize p.adjust pchisq pgamma pnorm qchisq qf qgamma qnorm qt quantile rnorm runif sd setNames StructTS t.test uniroot var wilcox.test
-=======
 #' @importFrom stats as.dendrogram as.dist as.hclust complete.cases cor cov cov2cor cutree dist dnorm hclust ks.test mad median na.omit nlm nlminb optimHess optimize p.adjust pchisq pgamma pnorm qchisq qf qgamma qnorm qt quantile rnorm runif sd setNames t.test uniroot var wilcox.test
->>>>>>> ee7f7c0f
 #' @importFrom utils browseURL capture.output combn data globalVariables object.size packageDescription packageVersion setTxtProgressBar txtProgressBar
 #'
 "_PACKAGE"
