--- conflicted
+++ resolved
@@ -1,11 +1,8 @@
-<<<<<<< HEAD
 #' Dimension Stability Statistics from \code{\link[EGAnet]{bootEGA}}
 #'
 #' @description Based on the \code{\link[EGAnet]{bootEGA}} results, this function
-#' computes the stability of dimensions. This is computed by assessing the proportion
-#' of items that replicate within the defined factor/dimension (see argument \code{orig.wc})
-#' for each bootstrap. The mean of these proportions represent the dimensional stability
-#' for each dimension
+#' computes the stability of dimensions. This is computed by assessing the proportion of
+#' times the original dimension is exactly replicated in across bootstrap samples
 #'
 #' @param bootega.obj A \code{\link[EGAnet]{bootEGA}} object
 #'
@@ -29,11 +26,11 @@
 #'
 #' @examples
 #'
-#' # Load data
+#'
+#' \dontrun{
+#' #' # Load data
 #' wmt <- wmt2[,7:24]
 #'
-#' \dontrun{
-#' \donttest{
 #' # Estimate EGA network
 #' ega.wmt <- EGA(data = wmt, model = "glasso")
 #'
@@ -42,10 +39,11 @@
 #' plot.typicalStructure = TRUE, model = "glasso",
 #' type = "parametric", ncores = 4)
 #'
-#' # Estimate item stability statistics
+#'# Estimate item stability statistics
 #' dimStability(boot.wmt, orig.wc = ega.wmt$wc, item.stability = FALSE)
-#'  }
 #' }
+#'
+#'
 #'
 #' @seealso \code{\link[EGAnet]{EGA}} to estimate the number of dimensions of an instrument using EGA and
 #' \code{\link[EGAnet]{CFA}} to verify the fit of the structure suggested by EGA using confirmatory factor analysis.
@@ -54,6 +52,7 @@
 #'
 #' @export
 #Dimension Stability function
+#Updated 13.03.2020
 dimStability <- function(bootega.obj, orig.wc, item.stability = TRUE)
 {
   if(class(bootega.obj) != "bootEGA")
@@ -84,9 +83,9 @@
 
     # Identify consistency across bootstraps
     for(j in 1:ncol(dims))
-    {dim.count[j] <- length(which(dims[target,j] == uniq.dim[i])) / length(target)}
+    {dim.count[j] <- all(dims[target,j] == uniq.dim[i])}
 
-    # Input mean into dimension stabiltiy vector
+    # Input mean of into vector
     dim.stab[i] <- mean(dim.count)
   }
 
@@ -100,106 +99,4 @@
 
   return(res)
 }
-#----
-=======
-#' Dimension Stability Statistics from \code{\link[EGAnet]{bootEGA}}
-#'
-#' @description Based on the \code{\link[EGAnet]{bootEGA}} results, this function
-#' computes the stability of dimensions. This is computed by assessing the proportion of
-#' times the original dimension is exactly replicated in across bootstrap samples
-#' 
-#' @param bootega.obj A \code{\link[EGAnet]{bootEGA}} object
-#'
-#' @param orig.wc Numeric or character.
-#' A vector with community numbers or labels for each item.
-#' Typically uses community results (\code{wc}) from \code{\link[EGAnet]{EGA}}
-#'
-#' @param item.stability Boolean.
-#' Should the item stability statistics be computed
-#' using \code{[EGAnet]{itemStability}}?
-#' Defaults to \code{TRUE}
-#' 
-#' @return When argument \code{item.stability = TRUE}, returns a list containing:
-#' 
-#' \item{dimensions}{The dimensional stability of each dimension}
-#' 
-#' \item{items}{The output from \code{[EGAnet]{itemStability}}}
-#' 
-#' When argument \code{item.stability = FALSE}, returns a vector of the
-#' dimensional stability of each dimension
-#'
-#' @examples
-#'
-#' # Load data
-#' wmt <- wmt2[,7:24]
-#'
-#' \dontrun{
-#' # Estimate EGA network
-#' ega.wmt <- EGA(data = wmt, model = "glasso")
-#'
-#' # Estimate dimension stability
-#' boot.wmt <- bootEGA(data = wmt, n = 100, typicalStructure = TRUE,
-#' plot.typicalStructure = TRUE, model = "glasso",
-#' type = "parametric", ncores = 4)
-#'
-#' }
-#'
-#' # Estimate item stability statistics
-#' dimStability(boot.wmt, orig.wc = ega.wmt$wc, item.stability = FALSE)
-#'
-#' @seealso \code{\link[EGAnet]{EGA}} to estimate the number of dimensions of an instrument using EGA and
-#' \code{\link[EGAnet]{CFA}} to verify the fit of the structure suggested by EGA using confirmatory factor analysis.
-#'
-#' @author Hudson F. Golino <hfg9s at virginia.edu> and Alexander P. Christensen <alexpaulchristensen@gmail.com>
-#'
-#' @export
-#Dimension Stability function
-#Updated 13.03.2020
-dimStability <- function(bootega.obj, orig.wc, item.stability = TRUE)
-{
-  if(class(bootega.obj) != "bootEGA")
-  {stop("Input for 'bootega.obj' is not a 'bootEGA' object")}
-  
-  # Compute item stability
-  items <- EGAnet::itemStability(bootega.obj, orig.wc, item.freq = 0, plot.item.rep = item.stability)
-  
-  # Compute dimension stability
-  ## Grab dimensions from itemStability output
-  dims <- items$wc
-  ## Identify unique dimensions
-  uniq.dim <- sort(unique(orig.wc))
-  ## Number of dimensions
-  dim.len <- length(uniq.dim)
-  ## Initialize dimension stability vector
-  dim.stab <- numeric(dim.len)
-  names(dim.stab) <- uniq.dim
-  
-  # Loop through dims
-  for(i in 1:dim.len)
-  {
-    # Target items
-    target <- which(orig.wc == uniq.dim[i])
-    
-    # Initialize count vector
-    dim.count <- numeric(length = ncol(dims))
-    
-    # Identify consistency across bootstraps
-    for(j in 1:ncol(dims))
-    {dim.count[j] <- all(dims[target,j] == uniq.dim[i])}
-    
-    # Input mean of into vector
-    dim.stab[i] <- mean(dim.count)
-  }
-  
-  # Results list
-  if(item.stability)
-  {
-    res <- list()
-    res$dimensions <- round(dim.stab,3)
-    res$items <- items
-  }else{res <- round(dim.stab,3)}
-  
-  return(res)
-}
-#----
->>>>>>> c71859a4
+#----