<<<<<<< HEAD
#' Item Stability Statistics from \code{\link[EGAnet]{bootEGA}}
#'
#' @description Based on the \code{\link[EGAnet]{bootEGA}} results, this function
#' computes and plots the number of times an item (variable) is estimated
#' in the same factor/dimension as originally estimated by \code{\link[EGAnet]{EGA}} (\code{item.replication}).
#' The output also contains each item's replication frequency (i.e., proportion of
#' bootstraps that an item appeared in each dimension; \code{item.dim.rep}) as well as the average
#' network loading for each item in each dimension (\code{item.loadings}).
#'
#' @param bootega.obj A \code{\link[EGAnet]{bootEGA}} object
#'
#' @param orig.wc Numeric or character.
#' A vector with community numbers or labels for each item.
#' Typically uses community results (\code{wc}) from \code{\link[EGAnet]{EGA}}
#'
#' @param item.freq A value for lowest frequency allowed in \code{item.dim.rep} output.
#' Removes noise from table to allow for easier interpretation.
#' Defaults to \code{.10}
#'
#' @param plot.item.rep Should the plot be produced for \code{item.replication}?
#' If \code{TRUE}, then a plot for the \code{item.replication} output will be produced.#'
#' Defaults to \code{TRUE}
#'
#' @return Returns a list containing:
#'
#' \item{item.replication}{The proportion of times each item replicated
#' within the defined dimension}
#'
#' \item{item.dim.rep}{The proportion of times each item replicated
#' within each possible dimension. Dimensions greater than the maximum
#' number used in the \code{orig.wc} argument are labeled based on the
#' largest remaining components after the dimensions used to \code{orig.wc}}
#'
#' \item{item.loadings}{Matrix of the average standardized network loading
#' (computed using \code{\link[EGAnet]{net.loads}}) for each item in each dimension}
#'
#' \item{wc}{A matrix containing the community membership values for
#' each bootstrapped sample. The values correspond to the values input
#' for the \code{orig.wc} argument}
#'
#' \item{plot.itemStability}{A plot of the number of times each item
#' replicates in its original community membership (\code{orig.wc})}
#'
#' @examples
#'
#' # Load data
#' wmt <- wmt2[,7:24]
#'
#' \dontrun{
#' # Estimate EGA network
#' ega.wmt <- EGA(data = wmt, model = "glasso")
#'
#' # Estimate dimension stability
#' boot.wmt <- bootEGA(data = wmt, n = 100, typicalStructure = TRUE,
#' plot.typicalStructure = TRUE, model = "glasso",
#' type = "parametric", ncores = 4)
#'
#' }
#'
#' # Estimate item stability statistics
#' itemStability(boot.wmt, orig.wc = ega.wmt$wc)
#'
#' @references
#' Danon, L., Diaz-Guilera, A., Duch, J., & Arenas, A. (2005).
#' Comparing community structure identification.
#' \emph{Journal of Statistical Mechanics: Theory and Experiment}, \emph{9}, P09008.
#' <doi:10.1088/1742-5468/2005/09/P09008>
#'
#' @seealso \code{\link[EGAnet]{EGA}} to estimate the number of dimensions of an instrument using EGA and
#' \code{\link[EGAnet]{CFA}} to verify the fit of the structure suggested by EGA using confirmatory factor analysis.
#'
#' @author Hudson F. Golino <hfg9s at virginia.edu> and Alexander P. Christensen <alexpaulchristensen@gmail.com>
#'
#' @export
#Item Stability function
itemStability <- function(bootega.obj, orig.wc, item.freq = .10, plot.item.rep = TRUE){

    if(class(bootega.obj) != "bootEGA")
    {stop("Input for 'bootega.obj' is not a 'bootEGA' object")}

    #mode function
    mode <- function(v, fin.vec)
    {
        #unique values
        uniqv <- unique(v)

        #find mode
        uniq.val <- uniqv[which.max(tabulate(match(v, uniqv)))]

        #do not overwrite already identified dimension
        while(uniq.val %in% fin.vec)
        {
            #remove unique value
            uniqv <- uniqv[-which(uniq.val==uniqv)]

            if(length(uniqv)==0)
            {
                uniq.val <- NA
                break
            }

            #find mode
            uniq.val <- uniqv[which.max(tabulate(match(v, uniqv)))]
        }

        return(uniq.val)
    }

    #number of bootstrapped networks
    n <- length(bootega.obj$bootGraphs)

    #original EGA network
    net <- bootega.obj$EGA$network

    #grab membership vectors
    wc.mat <- matrix(NA, nrow = nrow(net), ncol = n)

    for(i in 1:n)
    {wc.mat[,i] <- bootega.obj$boot.wc[[i]]$membership}

    #grab item names
    row.names(wc.mat) <- row.names(net)

    #check if orig.wc is character
    if(is.character(orig.wc))
    {
        uni <- unique(orig.wc)
        num.comm <- orig.wc

        for(i in 1:length(uni))
        {num.comm[which(num.comm==uniq[i])] <- i}
    } else {num.comm <- orig.wc}

    #unique original dimensions
    uniq <- unique(num.comm)
    uniq <- uniq[order(uniq)]

    #initialize final matrix
    final.mat <- matrix(0, nrow = length(num.comm), ncol = n)

    ##########################################################
    #### ITEM FREQUENCY AND DIMENSION REPLICATION RESULTS ####
    ##########################################################

    #identify confirm membership within bootstrapped memberships
    for(i in 1:n)
    {
        #new membership vector
        new.vec <- wc.mat[,i]

        #unique new membership
        new.uniq <- unique(new.vec)

        #converge based on maximum number of dimensions
        if(max(num.comm) > max(new.vec))
        {
            #initialize rand and length vector
            rand <- vector("numeric", length = max(new.vec))
            names(rand) <- new.uniq
            len <- rand

            for(j in new.uniq)
            {
                #target nodes
                target <- which(new.vec==j)

                #lengths of target
                len[paste(j)] <- length(target)

                #compute rand index
                rand[paste(j)] <- igraph::compare(new.vec[target],num.comm[target],method="rand")
            }

            #order rand by highest rand index and then number of items
            rand.ord <- rand[order(rand, len, decreasing = TRUE)]

            #initialize final vector
            final.vec <- vector("numeric", length = length(num.comm))
            names(final.vec) <- names(num.comm)

            #insert new values into final vector
            for(j in as.numeric(names(rand.ord)))
            {
                #identify target
                new.target <- which(new.vec==j)

                #identify mode
                target.mode <- mode(num.comm[new.target], final.vec)

                #insert into final vector
                final.vec[new.target] <- rep(target.mode)
            }

        }else if(max(num.comm) < max(new.vec))
        {
            #initialize rand and length vector
            rand <- vector("numeric", length = max(new.vec))
            names(rand) <- new.uniq
            len <- rand

            for(j in new.uniq)
            {
                #target nodes
                target <- which(new.vec==j)

                #lengths of target
                len[paste(j)] <- length(target)

                #compute rand index
                rand[paste(j)] <- igraph::compare(new.vec[target],num.comm[target],method="rand")
            }

            #order rand by highest rand index and then number of items
            rand.ord <- rand[order(rand, len, decreasing = TRUE)]

            #initialize final vector
            final.vec <- vector("numeric", length = length(num.comm))
            names(final.vec) <- names(num.comm)

            #insert new values into final vector
            for(j in as.numeric(names(rand.ord)))
            {
                #identify target
                new.target <- which(new.vec==j)

                #identify mode
                target.mode <- mode(num.comm[new.target], final.vec)

                #insert into final vector
                final.vec[new.target] <- rep(target.mode)
            }

            #identify number of extra dimensions
            extra.dim <- unique(new.vec[which(is.na(final.vec))])

            #initialize extra dimension length vector
            extra.len <- vector("numeric", length = length(extra.dim))
            names(extra.len) <- extra.dim

            #initialize count
            count <- 0

            #order length of extra dimensions
            for(j in extra.dim)
            {
                #increase count
                count <- count + 1

                #length of extra dimensions
                extra.len[count] <- length(which(new.vec==j))
            }

            el.ord <- extra.len[order(extra.len, decreasing = TRUE)]

            #reset count
            count <- 0

            #insert extra dimensions into final vector
            for(j in 1:length(el.ord))
            {
                #increase count
                count <- count + 1

                #target extra dimension
                target.ed <- as.numeric(names(el.ord)[j])

                #insert dimensions into final vector
                final.vec[which(new.vec==target.ed)] <- (max(num.comm) + count)
            }

        }else{

            #initialize rand and length vector
            rand <- vector("numeric", length = max(new.vec))
            names(rand) <- new.uniq
            len <- rand

            for(j in new.uniq)
            {
                #target nodes
                target <- which(new.vec==j)

                #lengths of target
                len[paste(j)] <- length(target)

                #compute rand index
                rand[paste(j)] <- igraph::compare(new.vec[target],num.comm[target],method="rand")
            }

            #order rand by highest rand index and then number of items
            rand.ord <- rand[order(rand, len, decreasing = TRUE)]

            #initialize final vector
            final.vec <- vector("numeric", length = length(num.comm))
            names(final.vec) <- names(num.comm)

            #insert new values into final vector
            for(j in as.numeric(names(rand.ord)))
            {
                #identify target
                new.target <- which(new.vec==j)

                #identify mode
                target.mode <- mode(num.comm[new.target], final.vec)

                #insert into final vector
                final.vec[new.target] <- rep(target.mode)
            }
        }

        #insert final vector into final matrix
        final.mat[,i] <- final.vec
    }

    #get frequency tables
    freq.list <- apply(final.mat,1,table)

    #change to matrix
    if(is.list(freq.list))
    {
        #initialize new matrix
        new.mat <- matrix(0, nrow = max(final.mat,na.rm=TRUE), ncol = length(freq.list))

        #name rows and columns
        row.names(new.mat) <- paste(1:max(final.mat,na.rm=TRUE))
        colnames(new.mat) <- colnames(net)

        #insert values
        for(i in 1:ncol(new.mat))
        {new.mat[names(freq.list[[i]]),i] <- freq.list[[i]]}

        freq.list <- new.mat
    }

    #initialize item frequency table
    item.tab <- matrix(0,nrow=nrow(net),ncol=max(final.mat,na.rm=TRUE))

    #name columns and rows
    colnames(item.tab) <- paste(seq(1,max(final.mat,na.rm=TRUE),1))
    row.names(item.tab) <- colnames(net)

    #insert proportion values into item likelihod table
    for(i in 1:ncol(freq.list))
    {
        prop.int <- freq.list[,i]/n

        item.tab[i,match(names(prop.int),colnames(item.tab))] <- prop.int
    }

    #initialize item confirmation vector
    con.item <- vector("numeric",length=nrow(item.tab))

    #grab confirmation value from proportion table
    for(i in 1:nrow(item.tab))
    {con.item[i] <- item.tab[i,orig.wc[i]]}

    #name item confirmation vector
    names(con.item) <- colnames(net)

    #Item Confirm
    itemCon <- con.item

    #Item Frequency
    item.tab[which(item.tab<=item.freq)] <- 0

    if(any(apply(item.tab,2,sum)==0))
    {item.tab <- item.tab[,-which(apply(item.tab,2,sum)==0)]}

    item.tab[which(item.tab<=item.freq)] <- ""

    result <- list()

    #Plot
    comm <- orig.wc
    rain <- rev(grDevices::rainbow(max(comm)))

    item.repl <- data.frame(Item = names(itemCon),
                            Replication = itemCon,
                            Comm = factor(comm,max(comm):1))


    ic.plot <- ggpubr::ggdotchart(item.repl, x = "Item", y = "Replication",
                                  group = "Comm", color = "Comm",
                                  palette = rain,
                                  legend.title = "EGA Communities",
                                  add = "segments",
                                  rotate = TRUE,
                                  dot.size = 6,
                                  label = round(item.repl$Replication, 2),
                                  font.label = list(color = "black", size = 8,
                                                    vjust = 0.5),
                                  ggtheme = ggpubr::theme_pubr()
    )

    ic.plot <- ic.plot + ggplot2::ylim(c(0,1))

    # Adjust item label sizes based on
    sizes <- seq(6,12,.25)
    ## Number of nodes
    nodes <- rev(seq(0, 200, length.out = length(sizes)))
    n.size <- min(which(length(orig.wc) > nodes))
    ## Number of characters in item name
    chars <- rev(seq(0,100, length.out = length(sizes)))
    ### Maximum characters in item name
    max.chars <- max(unlist(lapply(row.names(item.repl),nchar)))
    c.size <- min(which(max.chars > chars))
    # Text size
    text.size <- sizes[min(c(n.size,c.size))]

    ic.plot <- ic.plot + ggplot2::theme(axis.text.y = ggplot2::element_text(size=text.size))

    if(plot.item.rep)
    {result$plot.itemStability <- ic.plot}

    #match row names to plot output
    itemCon <- itemCon[rev(match(ic.plot$data$Item,names(itemCon)))]

    #match row names to itemCon output
    itemLik <- as.data.frame(item.tab[match(names(itemCon),row.names(item.tab)),])

    #message for additional item likelihoods
    if(ncol(itemLik)<max(final.mat,na.rm=TRUE))
    {message("Lower the item.freq argument to view item frequencies for additional dimensions")}

    ##########################################################
    #### ITEM FREQUENCY AND DIMENSION REPLICATION RESULTS ####
    ##########################################################

    ##################################
    #### NETWORK LOADINGS RESULTS ####
    ##################################

    item.lik <- itemLik

    col <- ncol(item.lik)

    item.id.samps <- list()

    max.wc <- max(final.mat, na.rm = TRUE)

    for(m in 1:n)
    {
        item.id.samps[[m]] <- net.loads(bootega.obj$bootGraphs[[m]], final.mat[,m])$std

        dims <- length(unique(final.mat[,m]))

        if(dims!=max.wc)
        {
            if(any(colnames(item.id.samps[[m]])=="NA"))
            {item.id.samps[[m]] <- item.id.samps[[m]][,-which(colnames(item.id.samps[[m]])=="NA")]}

            diff <- max.wc - ncol(item.id.samps[[m]])

            diff.wc <- setdiff(seq(1,max.wc,1),unique(final.mat[,m]))

            col.names <- c(colnames(item.id.samps[[m]]),paste(diff.wc))

            for(i in 1:diff)
            {item.id.samps[[m]] <- cbind(item.id.samps[[m]],rep(NA,nrow(item.id.samps[[m]])))}

            colnames(item.id.samps[[m]]) <- na.omit(col.names)

            item.id.samps[[m]] <- item.id.samps[[m]][,order(as.numeric(colnames(item.id.samps[[m]])))]
        }
    }

    #Unstandardized
    unstd.item.id <- round(apply(simplify2array(item.id.samps),1:2, mean, na.rm=TRUE),3)
    colnames(unstd.item.id) <- paste(seq(1,max(final.mat, na.rm = TRUE),1))

    if(ncol(unstd.item.id)!=col)
    {
        rm.col <- setdiff(colnames(unstd.item.id),names(item.lik))

        target.col <- match(rm.col,colnames(unstd.item.id))

        unstd.item.id <- unstd.item.id[,-target.col]
    }

    item.lik.ord <- item.lik[match(row.names(unstd.item.id),row.names(item.lik)),]

    unstd.item.id[which(item.lik.ord=="")] <- ""

    unstd.item.id <- as.data.frame(unstd.item.id)

    #Unstandardize
    unstd.item.ident <- as.data.frame(cbind(orig.wc,unstd.item.id))
    colnames(unstd.item.ident) <- c("Dimension",colnames(unstd.item.id))
    itemLoads <- unstd.item.ident[match(names(itemCon),row.names(unstd.item.ident)),]

    ##################################
    #### NETWORK LOADINGS RESULTS ####
    ##################################


    result$item.replication <- itemCon
    result$item.dim.rep <- itemLik
    result$item.loadings <- itemLoads
    result$wc <- final.mat

    return(result)
}
#----
=======
#' Item Stability Statistics from \code{\link[EGAnet]{bootEGA}}
#'
#' @description Based on the \code{\link[EGAnet]{bootEGA}} results, this function
#' computes and plots the number of times an item (variable) is estimated
#' in the same factor/dimension as originally estimated by \code{\link[EGAnet]{EGA}} (\code{item.replication}).
#' The output also contains each item's replication frequency (i.e., proportion of
#' bootstraps that an item appeared in each dimension; \code{item.dim.rep}) as well as the average
#' network loading for each item in each dimension (\code{item.loadings}).
#'
#' @param bootega.obj A \code{\link[EGAnet]{bootEGA}} object
#'
#' @param orig.wc Numeric or character.
#' A vector with community numbers or labels for each item.
#' Typically uses community results (\code{wc}) from \code{\link[EGAnet]{EGA}}
#'
#' @param item.freq A value for lowest frequency allowed in \code{item.dim.rep} output.
#' Removes noise from table to allow for easier interpretation.
#' Defaults to \code{.10}
#'
#' @param plot.item.rep Should the plot be produced for \code{item.replication}?
#' If \code{TRUE}, then a plot for the \code{item.replication} output will be produced.#'
#' Defaults to \code{TRUE}
#'
#' @return Returns a list containing:
#'
#' \item{item.replication}{The proportion of times each item replicated
#' within the defined dimension}
#'
#' \item{item.dim.rep}{The proportion of times each item replicated
#' within each possible dimension. Dimensions greater than the maximum
#' number used in the \code{orig.wc} argument are labeled based on the
#' largest remaining components after the dimensions used to \code{orig.wc}}
#'
#' \item{item.loadings}{Matrix of the average standardized network loading
#' (computed using \code{\link[EGAnet]{net.loads}}) for each item in each dimension}
#'
#' \item{wc}{A matrix containing the community membership values for
#' each bootstrapped sample. The values correspond to the values input
#' for the \code{orig.wc} argument}
#' 
#' \item{plot.itemStability}{A plot of the number of times each item
#' replicates in its original community membership (\code{orig.wc})}
#'
#' @examples
#'
#' # Load data
#' wmt <- wmt2[,7:24]
#'
#' \dontrun{
#' # Estimate EGA network
#' ega.wmt <- EGA(data = wmt, model = "glasso")
#'
#' # Estimate dimension stability
#' boot.wmt <- bootEGA(data = wmt, n = 100, typicalStructure = TRUE,
#' plot.typicalStructure = TRUE, model = "glasso",
#' type = "parametric", ncores = 4)
#'
#' }
#'
#' # Estimate item stability statistics
#' itemStability(boot.wmt, orig.wc = ega.wmt$wc)
#'
#' @references
#' Danon, L., Diaz-Guilera, A., Duch, J., & Arenas, A. (2005).
#' Comparing community structure identification.
#' \emph{Journal of Statistical Mechanics: Theory and Experiment}, \emph{9}, P09008.
#' <doi:10.1088/1742-5468/2005/09/P09008>
#'
#' @seealso \code{\link[EGAnet]{EGA}} to estimate the number of dimensions of an instrument using EGA and
#' \code{\link[EGAnet]{CFA}} to verify the fit of the structure suggested by EGA using confirmatory factor analysis.
#'
#' @author Hudson F. Golino <hfg9s at virginia.edu> and Alexander P. Christensen <alexpaulchristensen@gmail.com>
#'
#' @export
#Item Stability function
#Updated 17.02.2020
itemStability <- function(bootega.obj, orig.wc, item.freq = .10, plot.item.rep = TRUE){
    
    if(class(bootega.obj) != "bootEGA")
    {stop("Input for 'bootega.obj' is not a 'bootEGA' object")}
    
    #mode function
    mode <- function(v, fin.vec)
    {
        #unique values
        uniqv <- unique(v)
        
        #find mode
        uniq.val <- uniqv[which.max(tabulate(match(v, uniqv)))]
        
        #do not overwrite already identified dimension
        while(uniq.val %in% fin.vec)
        {
            #remove unique value
            uniqv <- uniqv[-which(uniq.val==uniqv)]
            
            if(length(uniqv)==0)
            {
                uniq.val <- NA
                break
            }
            
            #find mode
            uniq.val <- uniqv[which.max(tabulate(match(v, uniqv)))]
        }
        
        return(uniq.val)
    }
    
    #number of bootstrapped networks
    n <- length(bootega.obj$bootGraphs)
    
    #original EGA network
    net <- bootega.obj$EGA$network
    
    #grab membership vectors
    wc.mat <- matrix(NA, nrow = nrow(net), ncol = n)
    
    for(i in 1:n)
    {wc.mat[,i] <- bootega.obj$boot.wc[[i]]$membership}
    
    #grab item names
    row.names(wc.mat) <- row.names(net)
    
    #check if orig.wc is character
    if(is.character(orig.wc))
    {
        uni <- unique(orig.wc)
        num.comm <- orig.wc
        
        for(i in 1:length(uni))
        {num.comm[which(num.comm==uniq[i])] <- i}
    } else {num.comm <- orig.wc}
    
    #unique original cimensions
    uniq <- unique(num.comm)
    uniq <- uniq[order(uniq)]
    
    #initialize final matrix
    final.mat <- matrix(0, nrow = length(num.comm), ncol = n)
    
    ##########################################################
    #### ITEM FREQUENCY AND DIMENSION REPLICATION RESULTS ####
    ##########################################################
    
    #identify confirm membership within bootstrapped memberships
    for(i in 1:n)
    {
        #new membership vector
        new.vec <- wc.mat[,i]
        
        #unique new membership
        new.uniq <- unique(new.vec)
        
        #converge based on maximum number of dimensions
        if(max(num.comm) > max(new.vec))
        {
            #initialize rand and length vector
            rand <- vector("numeric", length = max(new.vec))
            names(rand) <- new.uniq
            len <- rand
            
            for(j in new.uniq)
            {
                #target nodes
                target <- which(new.vec==j)
                
                #lengths of target
                len[paste(j)] <- length(target)
                
                #compute rand index
                rand[paste(j)] <- igraph::compare(new.vec[target],num.comm[target],method="rand")
            }
            
            #order rand by highest rand index and then number of items
            rand.ord <- rand[order(rand, len, decreasing = TRUE)]
            
            #initialize final vector
            final.vec <- vector("numeric", length = length(num.comm))
            names(final.vec) <- names(num.comm)
            
            #insert new values into final vector
            for(j in as.numeric(names(rand.ord)))
            {
                #identify target
                new.target <- which(new.vec==j)
                
                #identify mode
                target.mode <- mode(num.comm[new.target], final.vec)
                
                #insert into final vector
                final.vec[new.target] <- rep(target.mode)
            }
            
        }else if(max(num.comm) < max(new.vec))
        {
            #initialize rand and length vector
            rand <- vector("numeric", length = max(new.vec))
            names(rand) <- new.uniq
            len <- rand
            
            for(j in new.uniq)
            {
                #target nodes
                target <- which(new.vec==j)
                
                #lengths of target
                len[paste(j)] <- length(target)
                
                #compute rand index
                rand[paste(j)] <- igraph::compare(new.vec[target],num.comm[target],method="rand")
            }
            
            #order rand by highest rand index and then number of items
            rand.ord <- rand[order(rand, len, decreasing = TRUE)]
            
            #initialize final vector
            final.vec <- vector("numeric", length = length(num.comm))
            names(final.vec) <- names(num.comm)
            
            #insert new values into final vector
            for(j in as.numeric(names(rand.ord)))
            {
                #identify target
                new.target <- which(new.vec==j)
                
                #identify mode
                target.mode <- mode(num.comm[new.target], final.vec)
                
                #insert into final vector
                final.vec[new.target] <- rep(target.mode)
            }
            
            #identify number of extra dimensions
            extra.dim <- unique(new.vec[which(is.na(final.vec))])
            
            #initialize extra dimension length vector
            extra.len <- vector("numeric", length = length(extra.dim))
            names(extra.len) <- extra.dim
            
            #initialize count
            count <- 0
            
            #order length of extra dimensions
            for(j in extra.dim)
            {
                #increase count
                count <- count + 1
                
                #length of extra dimensions
                extra.len[count] <- length(which(new.vec==j))
            }
            
            el.ord <- extra.len[order(extra.len, decreasing = TRUE)]
            
            #reset count
            count <- 0
            
            #insert extra dimensions into final vector
            for(j in 1:length(el.ord))
            {
                #increase count
                count <- count + 1
                
                #target extra dimension
                target.ed <- as.numeric(names(el.ord)[j])
                
                #insert dimensions into final vector
                final.vec[which(new.vec==target.ed)] <- (max(num.comm) + count)
            }
            
        }else{
            
            #initialize rand and length vector
            rand <- vector("numeric", length = max(new.vec))
            names(rand) <- new.uniq
            len <- rand
            
            for(j in new.uniq)
            {
                #target nodes
                target <- which(new.vec==j)
                
                #lengths of target
                len[paste(j)] <- length(target)
                
                #compute rand index
                rand[paste(j)] <- igraph::compare(new.vec[target],num.comm[target],method="rand")
            }
            
            #order rand by highest rand index and then number of items
            rand.ord <- rand[order(rand, len, decreasing = TRUE)]
            
            #initialize final vector
            final.vec <- vector("numeric", length = length(num.comm))
            names(final.vec) <- names(num.comm)
            
            #insert new values into final vector
            for(j in as.numeric(names(rand.ord)))
            {
                #identify target
                new.target <- which(new.vec==j)
                
                #identify mode
                target.mode <- mode(num.comm[new.target], final.vec)
                
                #insert into final vector
                final.vec[new.target] <- rep(target.mode)
            }
        }
        
        #insert final vector into final matrix
        final.mat[,i] <- final.vec
    }
    
    #get frequency tables
    freq.list <- apply(final.mat,1,table)
    
    #change to matrix
    if(is.list(freq.list))
    {
        #initialize new matrix
        new.mat <- matrix(0, nrow = max(final.mat,na.rm=TRUE), ncol = length(freq.list))
        
        #name rows and columns
        row.names(new.mat) <- paste(1:max(final.mat,na.rm=TRUE))
        colnames(new.mat) <- colnames(net)
        
        #insert values
        for(i in 1:ncol(new.mat))
        {new.mat[names(freq.list[[i]]),i] <- freq.list[[i]]}
        
        freq.list <- new.mat
    }
    
    #initialize item frequency table
    item.tab <- matrix(0,nrow=nrow(net),ncol=max(final.mat,na.rm=TRUE))
    
    #name columns and rows
    colnames(item.tab) <- paste(seq(1,max(final.mat,na.rm=TRUE),1))
    row.names(item.tab) <- colnames(net)
    
    #insert proportion values into item likelihod table
    for(i in 1:ncol(freq.list))
    {
        prop.int <- freq.list[,i]/n
        
        item.tab[i,match(names(prop.int),colnames(item.tab))] <- prop.int
    }
    
    #initialize item confirmation vector
    con.item <- vector("numeric",length=nrow(item.tab))
    
    #grab confirmation value from proportion table
    for(i in 1:nrow(item.tab))
    {con.item[i] <- item.tab[i,orig.wc[i]]}
    
    #name item confirmation vector
    names(con.item) <- colnames(net)
    
    #Item Confirm
    itemCon <- con.item
    
    #Item Frequency
    item.tab[which(item.tab<=item.freq)] <- 0
    
    if(any(apply(item.tab,2,sum)==0))
    {item.tab <- item.tab[,-which(apply(item.tab,2,sum)==0)]}
    
    item.tab[which(item.tab<=item.freq)] <- ""
    
    result <- list()
    
    #Plot
    comm <- orig.wc
    rain <- rev(grDevices::rainbow(max(comm)))
    
    item.repl <- data.frame(Item = names(itemCon),
                            Replication = itemCon,
                            Comm = factor(comm,max(comm):1))
    
    
    ic.plot <- ggpubr::ggdotchart(item.repl, x = "Item", y = "Replication",
                                  group = "Comm", color = "Comm",
                                  palette = rain,
                                  legend.title = "EGA Communities",
                                  add = "segments",
                                  rotate = TRUE,
                                  dot.size = 6,
                                  label = round(item.repl$Replication, 2),
                                  font.label = list(color = "black", size = 8,
                                                    vjust = 0.5),
                                  ggtheme = ggpubr::theme_pubr()
    )
    
    ic.plot <- ic.plot + ggplot2::ylim(c(0,1))
    
    # Adjust item label sizes based on
    sizes <- seq(6,12,.25)
    ## Number of nodes
    nodes <- rev(seq(0, 200, length.out = length(sizes)))
    n.size <- min(which(length(orig.wc) > nodes))
    ## Number of characters in item name
    chars <- rev(seq(0,100, length.out = length(sizes)))
    ### Maximum characters in item name
    max.chars <- max(unlist(lapply(row.names(item.repl),nchar)))
    c.size <- min(which(max.chars > chars))
    # Text size
    text.size <- sizes[min(c(n.size,c.size))]
    
    ic.plot <- ic.plot + ggplot2::theme(axis.text.y = ggplot2::element_text(size=text.size))
    
    if(plot.item.rep)
    {result$plot.itemStability <- ic.plot}
    
    #match row names to plot output
    itemCon <- itemCon[rev(match(ic.plot$data$Item,names(itemCon)))]
    
    #match row names to itemCon output
    itemLik <- as.data.frame(item.tab[match(names(itemCon),row.names(item.tab)),])
    
    #message for additional item likelihoods
    if(ncol(itemLik)<max(final.mat,na.rm=TRUE))
    {message("Lower the item.freq argument to view item frequencies for additional dimensions")}
    
    ##########################################################
    #### ITEM FREQUENCY AND DIMENSION REPLICATION RESULTS ####
    ##########################################################
    
    ##################################
    #### NETWORK LOADINGS RESULTS ####
    ##################################
    
    item.lik <- itemLik
    
    col <- ncol(item.lik)
    
    item.id.samps <- list()
    
    max.wc <- max(final.mat, na.rm = TRUE)
    
    for(m in 1:n)
    {
        item.id.samps[[m]] <- net.loads(bootega.obj$bootGraphs[[m]], final.mat[,m])$std
        
        dims <- ncol(item.id.samps[[m]])
        
        if(dims!=max.wc)
        {
            if(any(colnames(item.id.samps[[m]])=="NA"))
            {item.id.samps[[m]] <- item.id.samps[[m]][,-which(colnames(item.id.samps[[m]])=="NA")]}
            
            diff <- max.wc - ncol(item.id.samps[[m]])
            
            diff.wc <- setdiff(seq(1,max.wc,1),unique(colnames(item.id.samps[[m]])))
            
            col.names <- c(colnames(item.id.samps[[m]]),paste(diff.wc))
            
            for(i in 1:diff)
            {item.id.samps[[m]] <- cbind(item.id.samps[[m]],rep(NA,nrow(item.id.samps[[m]])))}
            
            colnames(item.id.samps[[m]]) <- na.omit(col.names)
            
            item.id.samps[[m]] <- item.id.samps[[m]][,order(as.numeric(colnames(item.id.samps[[m]])))]
        }
    }
    
    #Unstandardized
    unstd.item.id <- round(apply(simplify2array(item.id.samps),1:2, mean, na.rm=TRUE),3)
    colnames(unstd.item.id) <- paste(seq(1,max(final.mat, na.rm = TRUE),1))
    
    if(ncol(unstd.item.id)!=col)
    {
        rm.col <- setdiff(colnames(unstd.item.id),names(item.lik))
        
        target.col <- match(rm.col,colnames(unstd.item.id))
        
        unstd.item.id <- unstd.item.id[,-target.col]
    }
    
    item.lik.ord <- item.lik[match(row.names(unstd.item.id),row.names(item.lik)),]
    
    unstd.item.id[which(item.lik.ord=="")] <- ""
    
    unstd.item.id <- as.data.frame(unstd.item.id)
    
    #Unstandardize
    unstd.item.ident <- as.data.frame(cbind(orig.wc,unstd.item.id))
    colnames(unstd.item.ident) <- c("Dimension",colnames(unstd.item.id))
    itemLoads <- unstd.item.ident[match(names(itemCon),row.names(unstd.item.ident)),]
    
    ##################################
    #### NETWORK LOADINGS RESULTS ####
    ##################################
    
    
    result$item.replication <- itemCon
    result$item.dim.rep <- itemLik
    result$item.loadings <- itemLoads
    result$wc <- final.mat
    
    return(result)
}
#----
>>>>>>> 1a94783a
<|MERGE_RESOLUTION|>--- conflicted
+++ resolved
@@ -1,4 +1,3 @@
-<<<<<<< HEAD
 #' Item Stability Statistics from \code{\link[EGAnet]{bootEGA}}
 #'
 #' @description Based on the \code{\link[EGAnet]{bootEGA}} results, this function
@@ -74,937 +73,432 @@
 #'
 #' @export
 #Item Stability function
-itemStability <- function(bootega.obj, orig.wc, item.freq = .10, plot.item.rep = TRUE){
-
-    if(class(bootega.obj) != "bootEGA")
-    {stop("Input for 'bootega.obj' is not a 'bootEGA' object")}
-
-    #mode function
-    mode <- function(v, fin.vec)
-    {
-        #unique values
-        uniqv <- unique(v)
-
-        #find mode
-        uniq.val <- uniqv[which.max(tabulate(match(v, uniqv)))]
-
-        #do not overwrite already identified dimension
-        while(uniq.val %in% fin.vec)
-        {
-            #remove unique value
-            uniqv <- uniqv[-which(uniq.val==uniqv)]
-
-            if(length(uniqv)==0)
-            {
-                uniq.val <- NA
-                break
-            }
-
-            #find mode
-            uniq.val <- uniqv[which.max(tabulate(match(v, uniqv)))]
-        }
-
-        return(uniq.val)
-    }
-
-    #number of bootstrapped networks
-    n <- length(bootega.obj$bootGraphs)
-
-    #original EGA network
-    net <- bootega.obj$EGA$network
-
-    #grab membership vectors
-    wc.mat <- matrix(NA, nrow = nrow(net), ncol = n)
-
-    for(i in 1:n)
-    {wc.mat[,i] <- bootega.obj$boot.wc[[i]]$membership}
-
-    #grab item names
-    row.names(wc.mat) <- row.names(net)
-
-    #check if orig.wc is character
-    if(is.character(orig.wc))
-    {
-        uni <- unique(orig.wc)
-        num.comm <- orig.wc
-
-        for(i in 1:length(uni))
-        {num.comm[which(num.comm==uniq[i])] <- i}
-    } else {num.comm <- orig.wc}
-
-    #unique original dimensions
-    uniq <- unique(num.comm)
-    uniq <- uniq[order(uniq)]
-
-    #initialize final matrix
-    final.mat <- matrix(0, nrow = length(num.comm), ncol = n)
-
-    ##########################################################
-    #### ITEM FREQUENCY AND DIMENSION REPLICATION RESULTS ####
-    ##########################################################
-
-    #identify confirm membership within bootstrapped memberships
-    for(i in 1:n)
-    {
-        #new membership vector
-        new.vec <- wc.mat[,i]
-
-        #unique new membership
-        new.uniq <- unique(new.vec)
-
-        #converge based on maximum number of dimensions
-        if(max(num.comm) > max(new.vec))
-        {
-            #initialize rand and length vector
-            rand <- vector("numeric", length = max(new.vec))
-            names(rand) <- new.uniq
-            len <- rand
-
-            for(j in new.uniq)
-            {
-                #target nodes
-                target <- which(new.vec==j)
-
-                #lengths of target
-                len[paste(j)] <- length(target)
-
-                #compute rand index
-                rand[paste(j)] <- igraph::compare(new.vec[target],num.comm[target],method="rand")
-            }
-
-            #order rand by highest rand index and then number of items
-            rand.ord <- rand[order(rand, len, decreasing = TRUE)]
-
-            #initialize final vector
-            final.vec <- vector("numeric", length = length(num.comm))
-            names(final.vec) <- names(num.comm)
-
-            #insert new values into final vector
-            for(j in as.numeric(names(rand.ord)))
-            {
-                #identify target
-                new.target <- which(new.vec==j)
-
-                #identify mode
-                target.mode <- mode(num.comm[new.target], final.vec)
-
-                #insert into final vector
-                final.vec[new.target] <- rep(target.mode)
-            }
-
-        }else if(max(num.comm) < max(new.vec))
-        {
-            #initialize rand and length vector
-            rand <- vector("numeric", length = max(new.vec))
-            names(rand) <- new.uniq
-            len <- rand
-
-            for(j in new.uniq)
-            {
-                #target nodes
-                target <- which(new.vec==j)
-
-                #lengths of target
-                len[paste(j)] <- length(target)
-
-                #compute rand index
-                rand[paste(j)] <- igraph::compare(new.vec[target],num.comm[target],method="rand")
-            }
-
-            #order rand by highest rand index and then number of items
-            rand.ord <- rand[order(rand, len, decreasing = TRUE)]
-
-            #initialize final vector
-            final.vec <- vector("numeric", length = length(num.comm))
-            names(final.vec) <- names(num.comm)
-
-            #insert new values into final vector
-            for(j in as.numeric(names(rand.ord)))
-            {
-                #identify target
-                new.target <- which(new.vec==j)
-
-                #identify mode
-                target.mode <- mode(num.comm[new.target], final.vec)
-
-                #insert into final vector
-                final.vec[new.target] <- rep(target.mode)
-            }
-
-            #identify number of extra dimensions
-            extra.dim <- unique(new.vec[which(is.na(final.vec))])
-
-            #initialize extra dimension length vector
-            extra.len <- vector("numeric", length = length(extra.dim))
-            names(extra.len) <- extra.dim
-
-            #initialize count
-            count <- 0
-
-            #order length of extra dimensions
-            for(j in extra.dim)
-            {
-                #increase count
-                count <- count + 1
-
-                #length of extra dimensions
-                extra.len[count] <- length(which(new.vec==j))
-            }
-
-            el.ord <- extra.len[order(extra.len, decreasing = TRUE)]
-
-            #reset count
-            count <- 0
-
-            #insert extra dimensions into final vector
-            for(j in 1:length(el.ord))
-            {
-                #increase count
-                count <- count + 1
-
-                #target extra dimension
-                target.ed <- as.numeric(names(el.ord)[j])
-
-                #insert dimensions into final vector
-                final.vec[which(new.vec==target.ed)] <- (max(num.comm) + count)
-            }
-
-        }else{
-
-            #initialize rand and length vector
-            rand <- vector("numeric", length = max(new.vec))
-            names(rand) <- new.uniq
-            len <- rand
-
-            for(j in new.uniq)
-            {
-                #target nodes
-                target <- which(new.vec==j)
-
-                #lengths of target
-                len[paste(j)] <- length(target)
-
-                #compute rand index
-                rand[paste(j)] <- igraph::compare(new.vec[target],num.comm[target],method="rand")
-            }
-
-            #order rand by highest rand index and then number of items
-            rand.ord <- rand[order(rand, len, decreasing = TRUE)]
-
-            #initialize final vector
-            final.vec <- vector("numeric", length = length(num.comm))
-            names(final.vec) <- names(num.comm)
-
-            #insert new values into final vector
-            for(j in as.numeric(names(rand.ord)))
-            {
-                #identify target
-                new.target <- which(new.vec==j)
-
-                #identify mode
-                target.mode <- mode(num.comm[new.target], final.vec)
-
-                #insert into final vector
-                final.vec[new.target] <- rep(target.mode)
-            }
-        }
-
-        #insert final vector into final matrix
-        final.mat[,i] <- final.vec
-    }
-
-    #get frequency tables
-    freq.list <- apply(final.mat,1,table)
-
-    #change to matrix
-    if(is.list(freq.list))
-    {
-        #initialize new matrix
-        new.mat <- matrix(0, nrow = max(final.mat,na.rm=TRUE), ncol = length(freq.list))
-
-        #name rows and columns
-        row.names(new.mat) <- paste(1:max(final.mat,na.rm=TRUE))
-        colnames(new.mat) <- colnames(net)
-
-        #insert values
-        for(i in 1:ncol(new.mat))
-        {new.mat[names(freq.list[[i]]),i] <- freq.list[[i]]}
-
-        freq.list <- new.mat
-    }
-
-    #initialize item frequency table
-    item.tab <- matrix(0,nrow=nrow(net),ncol=max(final.mat,na.rm=TRUE))
-
-    #name columns and rows
-    colnames(item.tab) <- paste(seq(1,max(final.mat,na.rm=TRUE),1))
-    row.names(item.tab) <- colnames(net)
-
-    #insert proportion values into item likelihod table
-    for(i in 1:ncol(freq.list))
-    {
-        prop.int <- freq.list[,i]/n
-
-        item.tab[i,match(names(prop.int),colnames(item.tab))] <- prop.int
-    }
-
-    #initialize item confirmation vector
-    con.item <- vector("numeric",length=nrow(item.tab))
-
-    #grab confirmation value from proportion table
-    for(i in 1:nrow(item.tab))
-    {con.item[i] <- item.tab[i,orig.wc[i]]}
-
-    #name item confirmation vector
-    names(con.item) <- colnames(net)
-
-    #Item Confirm
-    itemCon <- con.item
-
-    #Item Frequency
-    item.tab[which(item.tab<=item.freq)] <- 0
-
-    if(any(apply(item.tab,2,sum)==0))
-    {item.tab <- item.tab[,-which(apply(item.tab,2,sum)==0)]}
-
-    item.tab[which(item.tab<=item.freq)] <- ""
-
-    result <- list()
-
-    #Plot
-    comm <- orig.wc
-    rain <- rev(grDevices::rainbow(max(comm)))
-
-    item.repl <- data.frame(Item = names(itemCon),
-                            Replication = itemCon,
-                            Comm = factor(comm,max(comm):1))
-
-
-    ic.plot <- ggpubr::ggdotchart(item.repl, x = "Item", y = "Replication",
-                                  group = "Comm", color = "Comm",
-                                  palette = rain,
-                                  legend.title = "EGA Communities",
-                                  add = "segments",
-                                  rotate = TRUE,
-                                  dot.size = 6,
-                                  label = round(item.repl$Replication, 2),
-                                  font.label = list(color = "black", size = 8,
-                                                    vjust = 0.5),
-                                  ggtheme = ggpubr::theme_pubr()
-    )
-
-    ic.plot <- ic.plot + ggplot2::ylim(c(0,1))
-
-    # Adjust item label sizes based on
-    sizes <- seq(6,12,.25)
-    ## Number of nodes
-    nodes <- rev(seq(0, 200, length.out = length(sizes)))
-    n.size <- min(which(length(orig.wc) > nodes))
-    ## Number of characters in item name
-    chars <- rev(seq(0,100, length.out = length(sizes)))
-    ### Maximum characters in item name
-    max.chars <- max(unlist(lapply(row.names(item.repl),nchar)))
-    c.size <- min(which(max.chars > chars))
-    # Text size
-    text.size <- sizes[min(c(n.size,c.size))]
-
-    ic.plot <- ic.plot + ggplot2::theme(axis.text.y = ggplot2::element_text(size=text.size))
-
-    if(plot.item.rep)
-    {result$plot.itemStability <- ic.plot}
-
-    #match row names to plot output
-    itemCon <- itemCon[rev(match(ic.plot$data$Item,names(itemCon)))]
-
-    #match row names to itemCon output
-    itemLik <- as.data.frame(item.tab[match(names(itemCon),row.names(item.tab)),])
-
-    #message for additional item likelihoods
-    if(ncol(itemLik)<max(final.mat,na.rm=TRUE))
-    {message("Lower the item.freq argument to view item frequencies for additional dimensions")}
-
-    ##########################################################
-    #### ITEM FREQUENCY AND DIMENSION REPLICATION RESULTS ####
-    ##########################################################
-
-    ##################################
-    #### NETWORK LOADINGS RESULTS ####
-    ##################################
-
-    item.lik <- itemLik
-
-    col <- ncol(item.lik)
-
-    item.id.samps <- list()
-
-    max.wc <- max(final.mat, na.rm = TRUE)
-
-    for(m in 1:n)
-    {
-        item.id.samps[[m]] <- net.loads(bootega.obj$bootGraphs[[m]], final.mat[,m])$std
-
-        dims <- length(unique(final.mat[,m]))
-
-        if(dims!=max.wc)
-        {
-            if(any(colnames(item.id.samps[[m]])=="NA"))
-            {item.id.samps[[m]] <- item.id.samps[[m]][,-which(colnames(item.id.samps[[m]])=="NA")]}
-
-            diff <- max.wc - ncol(item.id.samps[[m]])
-
-            diff.wc <- setdiff(seq(1,max.wc,1),unique(final.mat[,m]))
-
-            col.names <- c(colnames(item.id.samps[[m]]),paste(diff.wc))
-
-            for(i in 1:diff)
-            {item.id.samps[[m]] <- cbind(item.id.samps[[m]],rep(NA,nrow(item.id.samps[[m]])))}
-
-            colnames(item.id.samps[[m]]) <- na.omit(col.names)
-
-            item.id.samps[[m]] <- item.id.samps[[m]][,order(as.numeric(colnames(item.id.samps[[m]])))]
-        }
-    }
-
-    #Unstandardized
-    unstd.item.id <- round(apply(simplify2array(item.id.samps),1:2, mean, na.rm=TRUE),3)
-    colnames(unstd.item.id) <- paste(seq(1,max(final.mat, na.rm = TRUE),1))
-
-    if(ncol(unstd.item.id)!=col)
-    {
-        rm.col <- setdiff(colnames(unstd.item.id),names(item.lik))
-
-        target.col <- match(rm.col,colnames(unstd.item.id))
-
-        unstd.item.id <- unstd.item.id[,-target.col]
-    }
-
-    item.lik.ord <- item.lik[match(row.names(unstd.item.id),row.names(item.lik)),]
-
-    unstd.item.id[which(item.lik.ord=="")] <- ""
-
-    unstd.item.id <- as.data.frame(unstd.item.id)
-
-    #Unstandardize
-    unstd.item.ident <- as.data.frame(cbind(orig.wc,unstd.item.id))
-    colnames(unstd.item.ident) <- c("Dimension",colnames(unstd.item.id))
-    itemLoads <- unstd.item.ident[match(names(itemCon),row.names(unstd.item.ident)),]
-
-    ##################################
-    #### NETWORK LOADINGS RESULTS ####
-    ##################################
-
-
-    result$item.replication <- itemCon
-    result$item.dim.rep <- itemLik
-    result$item.loadings <- itemLoads
-    result$wc <- final.mat
-
-    return(result)
-}
-#----
-=======
-#' Item Stability Statistics from \code{\link[EGAnet]{bootEGA}}
-#'
-#' @description Based on the \code{\link[EGAnet]{bootEGA}} results, this function
-#' computes and plots the number of times an item (variable) is estimated
-#' in the same factor/dimension as originally estimated by \code{\link[EGAnet]{EGA}} (\code{item.replication}).
-#' The output also contains each item's replication frequency (i.e., proportion of
-#' bootstraps that an item appeared in each dimension; \code{item.dim.rep}) as well as the average
-#' network loading for each item in each dimension (\code{item.loadings}).
-#'
-#' @param bootega.obj A \code{\link[EGAnet]{bootEGA}} object
-#'
-#' @param orig.wc Numeric or character.
-#' A vector with community numbers or labels for each item.
-#' Typically uses community results (\code{wc}) from \code{\link[EGAnet]{EGA}}
-#'
-#' @param item.freq A value for lowest frequency allowed in \code{item.dim.rep} output.
-#' Removes noise from table to allow for easier interpretation.
-#' Defaults to \code{.10}
-#'
-#' @param plot.item.rep Should the plot be produced for \code{item.replication}?
-#' If \code{TRUE}, then a plot for the \code{item.replication} output will be produced.#'
-#' Defaults to \code{TRUE}
-#'
-#' @return Returns a list containing:
-#'
-#' \item{item.replication}{The proportion of times each item replicated
-#' within the defined dimension}
-#'
-#' \item{item.dim.rep}{The proportion of times each item replicated
-#' within each possible dimension. Dimensions greater than the maximum
-#' number used in the \code{orig.wc} argument are labeled based on the
-#' largest remaining components after the dimensions used to \code{orig.wc}}
-#'
-#' \item{item.loadings}{Matrix of the average standardized network loading
-#' (computed using \code{\link[EGAnet]{net.loads}}) for each item in each dimension}
-#'
-#' \item{wc}{A matrix containing the community membership values for
-#' each bootstrapped sample. The values correspond to the values input
-#' for the \code{orig.wc} argument}
-#' 
-#' \item{plot.itemStability}{A plot of the number of times each item
-#' replicates in its original community membership (\code{orig.wc})}
-#'
-#' @examples
-#'
-#' # Load data
-#' wmt <- wmt2[,7:24]
-#'
-#' \dontrun{
-#' # Estimate EGA network
-#' ega.wmt <- EGA(data = wmt, model = "glasso")
-#'
-#' # Estimate dimension stability
-#' boot.wmt <- bootEGA(data = wmt, n = 100, typicalStructure = TRUE,
-#' plot.typicalStructure = TRUE, model = "glasso",
-#' type = "parametric", ncores = 4)
-#'
-#' }
-#'
-#' # Estimate item stability statistics
-#' itemStability(boot.wmt, orig.wc = ega.wmt$wc)
-#'
-#' @references
-#' Danon, L., Diaz-Guilera, A., Duch, J., & Arenas, A. (2005).
-#' Comparing community structure identification.
-#' \emph{Journal of Statistical Mechanics: Theory and Experiment}, \emph{9}, P09008.
-#' <doi:10.1088/1742-5468/2005/09/P09008>
-#'
-#' @seealso \code{\link[EGAnet]{EGA}} to estimate the number of dimensions of an instrument using EGA and
-#' \code{\link[EGAnet]{CFA}} to verify the fit of the structure suggested by EGA using confirmatory factor analysis.
-#'
-#' @author Hudson F. Golino <hfg9s at virginia.edu> and Alexander P. Christensen <alexpaulchristensen@gmail.com>
-#'
-#' @export
-#Item Stability function
 #Updated 17.02.2020
 itemStability <- function(bootega.obj, orig.wc, item.freq = .10, plot.item.rep = TRUE){
-    
-    if(class(bootega.obj) != "bootEGA")
-    {stop("Input for 'bootega.obj' is not a 'bootEGA' object")}
-    
-    #mode function
-    mode <- function(v, fin.vec)
+
+  if(class(bootega.obj) != "bootEGA")
+  {stop("Input for 'bootega.obj' is not a 'bootEGA' object")}
+
+  #mode function
+  mode <- function(v, fin.vec)
+  {
+    #unique values
+    uniqv <- unique(v)
+
+    #find mode
+    uniq.val <- uniqv[which.max(tabulate(match(v, uniqv)))]
+
+    #do not overwrite already identified dimension
+    while(uniq.val %in% fin.vec)
     {
-        #unique values
-        uniqv <- unique(v)
-        
-        #find mode
-        uniq.val <- uniqv[which.max(tabulate(match(v, uniqv)))]
-        
-        #do not overwrite already identified dimension
-        while(uniq.val %in% fin.vec)
-        {
-            #remove unique value
-            uniqv <- uniqv[-which(uniq.val==uniqv)]
-            
-            if(length(uniqv)==0)
-            {
-                uniq.val <- NA
-                break
-            }
-            
-            #find mode
-            uniq.val <- uniqv[which.max(tabulate(match(v, uniqv)))]
-        }
-        
-        return(uniq.val)
+      #remove unique value
+      uniqv <- uniqv[-which(uniq.val==uniqv)]
+
+      if(length(uniqv)==0)
+      {
+        uniq.val <- NA
+        break
+      }
+
+      #find mode
+      uniq.val <- uniqv[which.max(tabulate(match(v, uniqv)))]
     }
-    
-    #number of bootstrapped networks
-    n <- length(bootega.obj$bootGraphs)
-    
-    #original EGA network
-    net <- bootega.obj$EGA$network
-    
-    #grab membership vectors
-    wc.mat <- matrix(NA, nrow = nrow(net), ncol = n)
-    
-    for(i in 1:n)
-    {wc.mat[,i] <- bootega.obj$boot.wc[[i]]$membership}
-    
-    #grab item names
-    row.names(wc.mat) <- row.names(net)
-    
-    #check if orig.wc is character
-    if(is.character(orig.wc))
+
+    return(uniq.val)
+  }
+
+  #number of bootstrapped networks
+  n <- length(bootega.obj$bootGraphs)
+
+  #original EGA network
+  net <- bootega.obj$EGA$network
+
+  #grab membership vectors
+  wc.mat <- matrix(NA, nrow = nrow(net), ncol = n)
+
+  for(i in 1:n)
+  {wc.mat[,i] <- bootega.obj$boot.wc[[i]]$membership}
+
+  #grab item names
+  row.names(wc.mat) <- row.names(net)
+
+  #check if orig.wc is character
+  if(is.character(orig.wc))
+  {
+    uni <- unique(orig.wc)
+    num.comm <- orig.wc
+
+    for(i in 1:length(uni))
+    {num.comm[which(num.comm==uniq[i])] <- i}
+  } else {num.comm <- orig.wc}
+
+  #unique original cimensions
+  uniq <- unique(num.comm)
+  uniq <- uniq[order(uniq)]
+
+  #initialize final matrix
+  final.mat <- matrix(0, nrow = length(num.comm), ncol = n)
+
+  ##########################################################
+  #### ITEM FREQUENCY AND DIMENSION REPLICATION RESULTS ####
+  ##########################################################
+
+  #identify confirm membership within bootstrapped memberships
+  for(i in 1:n)
+  {
+    #new membership vector
+    new.vec <- wc.mat[,i]
+
+    #unique new membership
+    new.uniq <- unique(new.vec)
+
+    #converge based on maximum number of dimensions
+    if(max(num.comm) > max(new.vec))
     {
-        uni <- unique(orig.wc)
-        num.comm <- orig.wc
-        
-        for(i in 1:length(uni))
-        {num.comm[which(num.comm==uniq[i])] <- i}
-    } else {num.comm <- orig.wc}
-    
-    #unique original cimensions
-    uniq <- unique(num.comm)
-    uniq <- uniq[order(uniq)]
-    
-    #initialize final matrix
-    final.mat <- matrix(0, nrow = length(num.comm), ncol = n)
-    
-    ##########################################################
-    #### ITEM FREQUENCY AND DIMENSION REPLICATION RESULTS ####
-    ##########################################################
-    
-    #identify confirm membership within bootstrapped memberships
-    for(i in 1:n)
+      #initialize rand and length vector
+      rand <- vector("numeric", length = max(new.vec))
+      names(rand) <- new.uniq
+      len <- rand
+
+      for(j in new.uniq)
+      {
+        #target nodes
+        target <- which(new.vec==j)
+
+        #lengths of target
+        len[paste(j)] <- length(target)
+
+        #compute rand index
+        rand[paste(j)] <- igraph::compare(new.vec[target],num.comm[target],method="rand")
+      }
+
+      #order rand by highest rand index and then number of items
+      rand.ord <- rand[order(rand, len, decreasing = TRUE)]
+
+      #initialize final vector
+      final.vec <- vector("numeric", length = length(num.comm))
+      names(final.vec) <- names(num.comm)
+
+      #insert new values into final vector
+      for(j in as.numeric(names(rand.ord)))
+      {
+        #identify target
+        new.target <- which(new.vec==j)
+
+        #identify mode
+        target.mode <- mode(num.comm[new.target], final.vec)
+
+        #insert into final vector
+        final.vec[new.target] <- rep(target.mode)
+      }
+
+    }else if(max(num.comm) < max(new.vec))
     {
-        #new membership vector
-        new.vec <- wc.mat[,i]
-        
-        #unique new membership
-        new.uniq <- unique(new.vec)
-        
-        #converge based on maximum number of dimensions
-        if(max(num.comm) > max(new.vec))
-        {
-            #initialize rand and length vector
-            rand <- vector("numeric", length = max(new.vec))
-            names(rand) <- new.uniq
-            len <- rand
-            
-            for(j in new.uniq)
-            {
-                #target nodes
-                target <- which(new.vec==j)
-                
-                #lengths of target
-                len[paste(j)] <- length(target)
-                
-                #compute rand index
-                rand[paste(j)] <- igraph::compare(new.vec[target],num.comm[target],method="rand")
-            }
-            
-            #order rand by highest rand index and then number of items
-            rand.ord <- rand[order(rand, len, decreasing = TRUE)]
-            
-            #initialize final vector
-            final.vec <- vector("numeric", length = length(num.comm))
-            names(final.vec) <- names(num.comm)
-            
-            #insert new values into final vector
-            for(j in as.numeric(names(rand.ord)))
-            {
-                #identify target
-                new.target <- which(new.vec==j)
-                
-                #identify mode
-                target.mode <- mode(num.comm[new.target], final.vec)
-                
-                #insert into final vector
-                final.vec[new.target] <- rep(target.mode)
-            }
-            
-        }else if(max(num.comm) < max(new.vec))
-        {
-            #initialize rand and length vector
-            rand <- vector("numeric", length = max(new.vec))
-            names(rand) <- new.uniq
-            len <- rand
-            
-            for(j in new.uniq)
-            {
-                #target nodes
-                target <- which(new.vec==j)
-                
-                #lengths of target
-                len[paste(j)] <- length(target)
-                
-                #compute rand index
-                rand[paste(j)] <- igraph::compare(new.vec[target],num.comm[target],method="rand")
-            }
-            
-            #order rand by highest rand index and then number of items
-            rand.ord <- rand[order(rand, len, decreasing = TRUE)]
-            
-            #initialize final vector
-            final.vec <- vector("numeric", length = length(num.comm))
-            names(final.vec) <- names(num.comm)
-            
-            #insert new values into final vector
-            for(j in as.numeric(names(rand.ord)))
-            {
-                #identify target
-                new.target <- which(new.vec==j)
-                
-                #identify mode
-                target.mode <- mode(num.comm[new.target], final.vec)
-                
-                #insert into final vector
-                final.vec[new.target] <- rep(target.mode)
-            }
-            
-            #identify number of extra dimensions
-            extra.dim <- unique(new.vec[which(is.na(final.vec))])
-            
-            #initialize extra dimension length vector
-            extra.len <- vector("numeric", length = length(extra.dim))
-            names(extra.len) <- extra.dim
-            
-            #initialize count
-            count <- 0
-            
-            #order length of extra dimensions
-            for(j in extra.dim)
-            {
-                #increase count
-                count <- count + 1
-                
-                #length of extra dimensions
-                extra.len[count] <- length(which(new.vec==j))
-            }
-            
-            el.ord <- extra.len[order(extra.len, decreasing = TRUE)]
-            
-            #reset count
-            count <- 0
-            
-            #insert extra dimensions into final vector
-            for(j in 1:length(el.ord))
-            {
-                #increase count
-                count <- count + 1
-                
-                #target extra dimension
-                target.ed <- as.numeric(names(el.ord)[j])
-                
-                #insert dimensions into final vector
-                final.vec[which(new.vec==target.ed)] <- (max(num.comm) + count)
-            }
-            
-        }else{
-            
-            #initialize rand and length vector
-            rand <- vector("numeric", length = max(new.vec))
-            names(rand) <- new.uniq
-            len <- rand
-            
-            for(j in new.uniq)
-            {
-                #target nodes
-                target <- which(new.vec==j)
-                
-                #lengths of target
-                len[paste(j)] <- length(target)
-                
-                #compute rand index
-                rand[paste(j)] <- igraph::compare(new.vec[target],num.comm[target],method="rand")
-            }
-            
-            #order rand by highest rand index and then number of items
-            rand.ord <- rand[order(rand, len, decreasing = TRUE)]
-            
-            #initialize final vector
-            final.vec <- vector("numeric", length = length(num.comm))
-            names(final.vec) <- names(num.comm)
-            
-            #insert new values into final vector
-            for(j in as.numeric(names(rand.ord)))
-            {
-                #identify target
-                new.target <- which(new.vec==j)
-                
-                #identify mode
-                target.mode <- mode(num.comm[new.target], final.vec)
-                
-                #insert into final vector
-                final.vec[new.target] <- rep(target.mode)
-            }
-        }
-        
-        #insert final vector into final matrix
-        final.mat[,i] <- final.vec
+      #initialize rand and length vector
+      rand <- vector("numeric", length = max(new.vec))
+      names(rand) <- new.uniq
+      len <- rand
+
+      for(j in new.uniq)
+      {
+        #target nodes
+        target <- which(new.vec==j)
+
+        #lengths of target
+        len[paste(j)] <- length(target)
+
+        #compute rand index
+        rand[paste(j)] <- igraph::compare(new.vec[target],num.comm[target],method="rand")
+      }
+
+      #order rand by highest rand index and then number of items
+      rand.ord <- rand[order(rand, len, decreasing = TRUE)]
+
+      #initialize final vector
+      final.vec <- vector("numeric", length = length(num.comm))
+      names(final.vec) <- names(num.comm)
+
+      #insert new values into final vector
+      for(j in as.numeric(names(rand.ord)))
+      {
+        #identify target
+        new.target <- which(new.vec==j)
+
+        #identify mode
+        target.mode <- mode(num.comm[new.target], final.vec)
+
+        #insert into final vector
+        final.vec[new.target] <- rep(target.mode)
+      }
+
+      #identify number of extra dimensions
+      extra.dim <- unique(new.vec[which(is.na(final.vec))])
+
+      #initialize extra dimension length vector
+      extra.len <- vector("numeric", length = length(extra.dim))
+      names(extra.len) <- extra.dim
+
+      #initialize count
+      count <- 0
+
+      #order length of extra dimensions
+      for(j in extra.dim)
+      {
+        #increase count
+        count <- count + 1
+
+        #length of extra dimensions
+        extra.len[count] <- length(which(new.vec==j))
+      }
+
+      el.ord <- extra.len[order(extra.len, decreasing = TRUE)]
+
+      #reset count
+      count <- 0
+
+      #insert extra dimensions into final vector
+      for(j in 1:length(el.ord))
+      {
+        #increase count
+        count <- count + 1
+
+        #target extra dimension
+        target.ed <- as.numeric(names(el.ord)[j])
+
+        #insert dimensions into final vector
+        final.vec[which(new.vec==target.ed)] <- (max(num.comm) + count)
+      }
+
+    }else{
+
+      #initialize rand and length vector
+      rand <- vector("numeric", length = max(new.vec))
+      names(rand) <- new.uniq
+      len <- rand
+
+      for(j in new.uniq)
+      {
+        #target nodes
+        target <- which(new.vec==j)
+
+        #lengths of target
+        len[paste(j)] <- length(target)
+
+        #compute rand index
+        rand[paste(j)] <- igraph::compare(new.vec[target],num.comm[target],method="rand")
+      }
+
+      #order rand by highest rand index and then number of items
+      rand.ord <- rand[order(rand, len, decreasing = TRUE)]
+
+      #initialize final vector
+      final.vec <- vector("numeric", length = length(num.comm))
+      names(final.vec) <- names(num.comm)
+
+      #insert new values into final vector
+      for(j in as.numeric(names(rand.ord)))
+      {
+        #identify target
+        new.target <- which(new.vec==j)
+
+        #identify mode
+        target.mode <- mode(num.comm[new.target], final.vec)
+
+        #insert into final vector
+        final.vec[new.target] <- rep(target.mode)
+      }
     }
-    
-    #get frequency tables
-    freq.list <- apply(final.mat,1,table)
-    
-    #change to matrix
-    if(is.list(freq.list))
+
+    #insert final vector into final matrix
+    final.mat[,i] <- final.vec
+  }
+
+  #get frequency tables
+  freq.list <- apply(final.mat,1,table)
+
+  #change to matrix
+  if(is.list(freq.list))
+  {
+    #initialize new matrix
+    new.mat <- matrix(0, nrow = max(final.mat,na.rm=TRUE), ncol = length(freq.list))
+
+    #name rows and columns
+    row.names(new.mat) <- paste(1:max(final.mat,na.rm=TRUE))
+    colnames(new.mat) <- colnames(net)
+
+    #insert values
+    for(i in 1:ncol(new.mat))
+    {new.mat[names(freq.list[[i]]),i] <- freq.list[[i]]}
+
+    freq.list <- new.mat
+  }
+
+  #initialize item frequency table
+  item.tab <- matrix(0,nrow=nrow(net),ncol=max(final.mat,na.rm=TRUE))
+
+  #name columns and rows
+  colnames(item.tab) <- paste(seq(1,max(final.mat,na.rm=TRUE),1))
+  row.names(item.tab) <- colnames(net)
+
+  #insert proportion values into item likelihod table
+  for(i in 1:ncol(freq.list))
+  {
+    prop.int <- freq.list[,i]/n
+
+    item.tab[i,match(names(prop.int),colnames(item.tab))] <- prop.int
+  }
+
+  #initialize item confirmation vector
+  con.item <- vector("numeric",length=nrow(item.tab))
+
+  #grab confirmation value from proportion table
+  for(i in 1:nrow(item.tab))
+  {con.item[i] <- item.tab[i,orig.wc[i]]}
+
+  #name item confirmation vector
+  names(con.item) <- colnames(net)
+
+  #Item Confirm
+  itemCon <- con.item
+
+  #Item Frequency
+  item.tab[which(item.tab<=item.freq)] <- 0
+
+  if(any(apply(item.tab,2,sum)==0))
+  {item.tab <- item.tab[,-which(apply(item.tab,2,sum)==0)]}
+
+  item.tab[which(item.tab<=item.freq)] <- ""
+
+  result <- list()
+
+  #Plot
+  comm <- orig.wc
+  rain <- rev(grDevices::rainbow(max(comm)))
+
+  item.repl <- data.frame(Item = names(itemCon),
+                          Replication = itemCon,
+                          Comm = factor(comm,max(comm):1))
+
+
+  ic.plot <- ggpubr::ggdotchart(item.repl, x = "Item", y = "Replication",
+                                group = "Comm", color = "Comm",
+                                palette = rain,
+                                legend.title = "EGA Communities",
+                                add = "segments",
+                                rotate = TRUE,
+                                dot.size = 6,
+                                label = round(item.repl$Replication, 2),
+                                font.label = list(color = "black", size = 8,
+                                                  vjust = 0.5),
+                                ggtheme = ggpubr::theme_pubr()
+  )
+
+  ic.plot <- ic.plot + ggplot2::ylim(c(0,1))
+
+  # Adjust item label sizes based on
+  sizes <- seq(6,12,.25)
+  ## Number of nodes
+  nodes <- rev(seq(0, 200, length.out = length(sizes)))
+  n.size <- min(which(length(orig.wc) > nodes))
+  ## Number of characters in item name
+  chars <- rev(seq(0,100, length.out = length(sizes)))
+  ### Maximum characters in item name
+  max.chars <- max(unlist(lapply(row.names(item.repl),nchar)))
+  c.size <- min(which(max.chars > chars))
+  # Text size
+  text.size <- sizes[min(c(n.size,c.size))]
+
+  ic.plot <- ic.plot + ggplot2::theme(axis.text.y = ggplot2::element_text(size=text.size))
+
+  if(plot.item.rep)
+  {result$plot.itemStability <- ic.plot}
+
+  #match row names to plot output
+  itemCon <- itemCon[rev(match(ic.plot$data$Item,names(itemCon)))]
+
+  #match row names to itemCon output
+  itemLik <- as.data.frame(item.tab[match(names(itemCon),row.names(item.tab)),])
+
+  #message for additional item likelihoods
+  if(ncol(itemLik)<max(final.mat,na.rm=TRUE))
+  {message("Lower the item.freq argument to view item frequencies for additional dimensions")}
+
+  ##########################################################
+  #### ITEM FREQUENCY AND DIMENSION REPLICATION RESULTS ####
+  ##########################################################
+
+  ##################################
+  #### NETWORK LOADINGS RESULTS ####
+  ##################################
+
+  item.lik <- itemLik
+
+  col <- ncol(item.lik)
+
+  item.id.samps <- list()
+
+  max.wc <- max(final.mat, na.rm = TRUE)
+
+  for(m in 1:n)
+  {
+    item.id.samps[[m]] <- net.loads(bootega.obj$bootGraphs[[m]], final.mat[,m])$std
+
+    dims <- ncol(item.id.samps[[m]])
+
+    if(dims!=max.wc)
     {
-        #initialize new matrix
-        new.mat <- matrix(0, nrow = max(final.mat,na.rm=TRUE), ncol = length(freq.list))
-        
-        #name rows and columns
-        row.names(new.mat) <- paste(1:max(final.mat,na.rm=TRUE))
-        colnames(new.mat) <- colnames(net)
-        
-        #insert values
-        for(i in 1:ncol(new.mat))
-        {new.mat[names(freq.list[[i]]),i] <- freq.list[[i]]}
-        
-        freq.list <- new.mat
+      if(any(colnames(item.id.samps[[m]])=="NA"))
+      {item.id.samps[[m]] <- item.id.samps[[m]][,-which(colnames(item.id.samps[[m]])=="NA")]}
+
+      diff <- max.wc - ncol(item.id.samps[[m]])
+
+      diff.wc <- setdiff(seq(1,max.wc,1),unique(colnames(item.id.samps[[m]])))
+
+      col.names <- c(colnames(item.id.samps[[m]]),paste(diff.wc))
+
+      for(i in 1:diff)
+      {item.id.samps[[m]] <- cbind(item.id.samps[[m]],rep(NA,nrow(item.id.samps[[m]])))}
+
+      colnames(item.id.samps[[m]]) <- na.omit(col.names)
+
+      item.id.samps[[m]] <- item.id.samps[[m]][,order(as.numeric(colnames(item.id.samps[[m]])))]
     }
-    
-    #initialize item frequency table
-    item.tab <- matrix(0,nrow=nrow(net),ncol=max(final.mat,na.rm=TRUE))
-    
-    #name columns and rows
-    colnames(item.tab) <- paste(seq(1,max(final.mat,na.rm=TRUE),1))
-    row.names(item.tab) <- colnames(net)
-    
-    #insert proportion values into item likelihod table
-    for(i in 1:ncol(freq.list))
-    {
-        prop.int <- freq.list[,i]/n
-        
-        item.tab[i,match(names(prop.int),colnames(item.tab))] <- prop.int
-    }
-    
-    #initialize item confirmation vector
-    con.item <- vector("numeric",length=nrow(item.tab))
-    
-    #grab confirmation value from proportion table
-    for(i in 1:nrow(item.tab))
-    {con.item[i] <- item.tab[i,orig.wc[i]]}
-    
-    #name item confirmation vector
-    names(con.item) <- colnames(net)
-    
-    #Item Confirm
-    itemCon <- con.item
-    
-    #Item Frequency
-    item.tab[which(item.tab<=item.freq)] <- 0
-    
-    if(any(apply(item.tab,2,sum)==0))
-    {item.tab <- item.tab[,-which(apply(item.tab,2,sum)==0)]}
-    
-    item.tab[which(item.tab<=item.freq)] <- ""
-    
-    result <- list()
-    
-    #Plot
-    comm <- orig.wc
-    rain <- rev(grDevices::rainbow(max(comm)))
-    
-    item.repl <- data.frame(Item = names(itemCon),
-                            Replication = itemCon,
-                            Comm = factor(comm,max(comm):1))
-    
-    
-    ic.plot <- ggpubr::ggdotchart(item.repl, x = "Item", y = "Replication",
-                                  group = "Comm", color = "Comm",
-                                  palette = rain,
-                                  legend.title = "EGA Communities",
-                                  add = "segments",
-                                  rotate = TRUE,
-                                  dot.size = 6,
-                                  label = round(item.repl$Replication, 2),
-                                  font.label = list(color = "black", size = 8,
-                                                    vjust = 0.5),
-                                  ggtheme = ggpubr::theme_pubr()
-    )
-    
-    ic.plot <- ic.plot + ggplot2::ylim(c(0,1))
-    
-    # Adjust item label sizes based on
-    sizes <- seq(6,12,.25)
-    ## Number of nodes
-    nodes <- rev(seq(0, 200, length.out = length(sizes)))
-    n.size <- min(which(length(orig.wc) > nodes))
-    ## Number of characters in item name
-    chars <- rev(seq(0,100, length.out = length(sizes)))
-    ### Maximum characters in item name
-    max.chars <- max(unlist(lapply(row.names(item.repl),nchar)))
-    c.size <- min(which(max.chars > chars))
-    # Text size
-    text.size <- sizes[min(c(n.size,c.size))]
-    
-    ic.plot <- ic.plot + ggplot2::theme(axis.text.y = ggplot2::element_text(size=text.size))
-    
-    if(plot.item.rep)
-    {result$plot.itemStability <- ic.plot}
-    
-    #match row names to plot output
-    itemCon <- itemCon[rev(match(ic.plot$data$Item,names(itemCon)))]
-    
-    #match row names to itemCon output
-    itemLik <- as.data.frame(item.tab[match(names(itemCon),row.names(item.tab)),])
-    
-    #message for additional item likelihoods
-    if(ncol(itemLik)<max(final.mat,na.rm=TRUE))
-    {message("Lower the item.freq argument to view item frequencies for additional dimensions")}
-    
-    ##########################################################
-    #### ITEM FREQUENCY AND DIMENSION REPLICATION RESULTS ####
-    ##########################################################
-    
-    ##################################
-    #### NETWORK LOADINGS RESULTS ####
-    ##################################
-    
-    item.lik <- itemLik
-    
-    col <- ncol(item.lik)
-    
-    item.id.samps <- list()
-    
-    max.wc <- max(final.mat, na.rm = TRUE)
-    
-    for(m in 1:n)
-    {
-        item.id.samps[[m]] <- net.loads(bootega.obj$bootGraphs[[m]], final.mat[,m])$std
-        
-        dims <- ncol(item.id.samps[[m]])
-        
-        if(dims!=max.wc)
-        {
-            if(any(colnames(item.id.samps[[m]])=="NA"))
-            {item.id.samps[[m]] <- item.id.samps[[m]][,-which(colnames(item.id.samps[[m]])=="NA")]}
-            
-            diff <- max.wc - ncol(item.id.samps[[m]])
-            
-            diff.wc <- setdiff(seq(1,max.wc,1),unique(colnames(item.id.samps[[m]])))
-            
-            col.names <- c(colnames(item.id.samps[[m]]),paste(diff.wc))
-            
-            for(i in 1:diff)
-            {item.id.samps[[m]] <- cbind(item.id.samps[[m]],rep(NA,nrow(item.id.samps[[m]])))}
-            
-            colnames(item.id.samps[[m]]) <- na.omit(col.names)
-            
-            item.id.samps[[m]] <- item.id.samps[[m]][,order(as.numeric(colnames(item.id.samps[[m]])))]
-        }
-    }
-    
-    #Unstandardized
-    unstd.item.id <- round(apply(simplify2array(item.id.samps),1:2, mean, na.rm=TRUE),3)
-    colnames(unstd.item.id) <- paste(seq(1,max(final.mat, na.rm = TRUE),1))
-    
-    if(ncol(unstd.item.id)!=col)
-    {
-        rm.col <- setdiff(colnames(unstd.item.id),names(item.lik))
-        
-        target.col <- match(rm.col,colnames(unstd.item.id))
-        
-        unstd.item.id <- unstd.item.id[,-target.col]
-    }
-    
-    item.lik.ord <- item.lik[match(row.names(unstd.item.id),row.names(item.lik)),]
-    
-    unstd.item.id[which(item.lik.ord=="")] <- ""
-    
-    unstd.item.id <- as.data.frame(unstd.item.id)
-    
-    #Unstandardize
-    unstd.item.ident <- as.data.frame(cbind(orig.wc,unstd.item.id))
-    colnames(unstd.item.ident) <- c("Dimension",colnames(unstd.item.id))
-    itemLoads <- unstd.item.ident[match(names(itemCon),row.names(unstd.item.ident)),]
-    
-    ##################################
-    #### NETWORK LOADINGS RESULTS ####
-    ##################################
-    
-    
-    result$item.replication <- itemCon
-    result$item.dim.rep <- itemLik
-    result$item.loadings <- itemLoads
-    result$wc <- final.mat
-    
-    return(result)
+  }
+
+  #Unstandardized
+  unstd.item.id <- round(apply(simplify2array(item.id.samps),1:2, mean, na.rm=TRUE),3)
+  colnames(unstd.item.id) <- paste(seq(1,max(final.mat, na.rm = TRUE),1))
+
+  if(ncol(unstd.item.id)!=col)
+  {
+    rm.col <- setdiff(colnames(unstd.item.id),names(item.lik))
+
+    target.col <- match(rm.col,colnames(unstd.item.id))
+
+    unstd.item.id <- unstd.item.id[,-target.col]
+  }
+
+  item.lik.ord <- item.lik[match(row.names(unstd.item.id),row.names(item.lik)),]
+
+  unstd.item.id[which(item.lik.ord=="")] <- ""
+
+  unstd.item.id <- as.data.frame(unstd.item.id)
+
+  #Unstandardize
+  unstd.item.ident <- as.data.frame(cbind(orig.wc,unstd.item.id))
+  colnames(unstd.item.ident) <- c("Dimension",colnames(unstd.item.id))
+  itemLoads <- unstd.item.ident[match(names(itemCon),row.names(unstd.item.ident)),]
+
+  ##################################
+  #### NETWORK LOADINGS RESULTS ####
+  ##################################
+
+
+  result$item.replication <- itemCon
+  result$item.dim.rep <- itemLik
+  result$item.loadings <- itemLoads
+  result$wc <- final.mat
+
+  return(result)
 }
-#----
->>>>>>> 1a94783a
+#----