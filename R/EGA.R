#' Apply the Exploratory Graph Analysis technique
#'
#' Estimates the number of dimensions of a given dataset/instrument
#' using graphical lasso (\code{\link{EBICglasso.qgraph}}) or the
#' Triangulated Maximally Filtered Graph (\code{\link[NetworkToolbox]{TMFG}})
#' method and the walktrap community detection algorithm (\code{\link[igraph]{cluster_walktrap}}).
#' The glasso regularization parameter is set via EBIC.
#'
#' @param data A dataframe with the variables to be used in the analysis or a correlation matrix.
#' If the data used is a correlation matrix, the argument \code{n} will need to be specified.
#'
#' @param n Integer.
#' Sample size, if the data provided is a correlation matrix
#'
#' @param plot.EGA Logical.
#' If TRUE, returns a plot of the network and its estimated dimensions.
#' Defaults to TRUE
#'
#' @param model A string indicating the method to use.
#' Current options are:
#'
#' \itemize{
#'
#' \item{\strong{\code{glasso}}}
#' {Estimates the Gaussian graphical model using graphical LASSO with
#' extended Bayesian information criterion to select optimal regularization parameter.
#' This is the default method}
#'
#' \item{\strong{\code{TMFG}}}
#' {Estimates a Triangulated Maximally Filtered Graph}
#'
#' }
#'
#' @param steps Number of steps to be used in \code{\link[igraph]{cluster_walktrap}} algorithm.
#' Defaults to 4.
#'
#' @param nvar Number of variables to use in the simulation part of the unidimensionality check. Defaults to 4.
#'
#' @param nfact Number of factors to be simulated (part of the unidimensionality check algorithm). Defaults to 1.
#'
#' @param load Factor loadings (used in the unidimensionality check algorithm). Defaults to 0.70.
#'
#' @param ... Additional arguments to be passed to \code{\link{EBICglasso.qgraph}}
#' or \code{\link[NetworkToolbox]{TMFG}}
#'
#' @author Hudson F. Golino <hfg9s at virginia.edu>, Alexander P. Christensen <alexpaulchristensen at gmail.com>, Maria Dolores Nieto <acinodam at gmail.com> and Luis E. Garrido <garrido.luiseduardo at gmail.com>
#'
#' @examples
#'
#' \donttest{
#' #estimate EGA
#' ega.wmt <- EGA(data = wmt2[,7:24], model = "glasso", plot.EGA = TRUE)
#'
#'
#' #estimate EGAtmfg
#' ega.wmt <- EGA(data = wmt2[,7:24], model = "TMFG", plot.EGA = TRUE)
#'
#' #summary statistics
#' summary(ega.wmt)
#'
#' #plot
#' plot(ega.wmt)
#'
#' #estimate EGA
#' ega.intel <- EGA(data = intelligenceBattery[,8:66], model = "glasso", plot.EGA = TRUE)
#'
#' #summary statistics
#' summary(ega.intel)
#'
#' #plot
#' plot(ega.intel)
#' }
#' @seealso \code{\link{bootEGA}} to investigate the stability of EGA's estimation via bootstrap
#' and \code{\link{CFA}} to verify the fit of the structure suggested by EGA using confirmatory factor analysis.
#'
#' @references
#' Golino, H. F., & Epskamp, S. (2017).
#' Exploratory graph analysis: A new approach for estimating the number of dimensions in psychological research.
#' \emph{PloS one}, \emph{12(6)}, e0174035..
#' doi: \href{https://doi.org/10.1371/journal.pone.0174035}{journal.pone.0174035}
#'
#' Golino, H. F., & Demetriou, A. (2017).
#' Estimating the dimensionality of intelligence like data using Exploratory Graph Analysis.
#' \emph{Intelligence}, \emph{62}, 54-70.
#' doi: \href{https://doi.org/10.1016/j.intell.2017.02.007}{j.intell.2017.02.007}
#'
#' Golino, H., Shi, D., Garrido, L. E., Christensen, A. P., Nieto, M. D., Sadana, R., & Thiyagarajan, J. A. (2018).
#' Investigating the performance of Exploratory Graph Analysis and traditional techniques to identify the number of latent factors: A simulation and tutorial.
#' \emph{PsyArXiv}.
#' doi: \href{https://psyarxiv.com/gzcre/}{10.31234/osf.io/gzcre}
#'
#' @importFrom iterators iter nextElem
#' @importFrom stats cor rnorm runif na.omit
#'
#' @export
#'
# EGA default function - 05/30/2019
## EGA Function to detect unidimensionality:

EGA <- function (data, model = c("glasso", "TMFG"), plot.EGA = TRUE, n = NULL,
                 steps = 4, nvar = 4, nfact = 1, load = 0.70, ...) {
    
    #-------------------------------------------------------------------------
    ## CHECKING DATA STRUCTURE
    #-------------------------------------------------------------------------
    if(nrow(data)!=ncol(data)){
        data <- as.data.frame(data)
      n <- nrow(data)
    }
    
    if (nrow(data) == ncol(data)){
        cor.data <- data
        if (missing(model)) {
            model = "glasso"
        }
        else {
            model = match.arg(model)
        }
        if (model == "glasso") {
            gamma.values <- c(0.50, 0.25, 0)
            gvals <- iterators::iter(gamma.values)
            repeat {
                estimated.network <- EBICglasso.qgraph(data = cor.data,
                                                       n = n,
                                                       lambda.min.ratio = 0.1,
                                                       returnAllResults = FALSE,
                                                       gamma = iterators::nextElem(gvals), ...)
                if (any(NetworkToolbox::strength(estimated.network)>0)) {
                    break
                }
            }
        }
        else if (model == "TMFG") {
            estimated.network <- NetworkToolbox::TMFG(cor.data, ...)$A
        }
        graph <- NetworkToolbox::convert2igraph(abs(estimated.network))
        wc <- igraph::walktrap.community(graph, steps = steps)
        names(wc$membership) <- colnames(data)
        n.dim <- max(wc$membership)
        wc <- wc$membership
    } else{
        
        
        #-------------------------------------------------------------------------
        ## DATA GENERATION
        #-------------------------------------------------------------------------
        
        nvar <- nvar
        nfac <- nfact
        n <- nrow(data)
        load <- load
        corf <- 0
        J       = nvar*nfac
        sdcross = 0
        
        ## GENERATE SAMPLE DATA MATRIX
        check.eig <- TRUE
        check.com <- TRUE
        
        while(check.eig == TRUE|check.com == TRUE){
            
            SATF = matrix(0, J, nfac)
            
            for(j in 1:nfac){
                SATF[(j*nvar-nvar+1):(j*nvar),j]<-runif(nvar, load-.10, load+.10)
                if(nfac>1){
                    CROSS.L = apply(as.matrix(SATF[(j*nvar-nvar+1+2):(j*nvar),-c(j)]), ## Generate cross-loadings
                                    2,
                                    function(x) rnorm((nvar-2), 0, sdcross))
                    SATF[(j*nvar-nvar+1+2):(j*nvar),-c(j)] = CROSS.L
                }
            }
            SATF # Population factor loading matrix with cross-loadings and marker items
            
            FCOR      = matrix(corf, nfac, nfac); diag(FCOR)<-1 ## Factor correlation matrix
            R         = SATF%*%FCOR%*%t(SATF)                          ## Rr
            check.com = any(diag(R) > .90)                                  ## Check communalities values
            diag(R)   = 1                                                                    ## Insert ones in the diagonal of Rr
            R                                                                                       ## Rp
            check.eig = any(eigen(R)$values <= 0)                      ## Check eigenvalues
        }
        
        U = chol(R)                                                                       ## Cholesky decomposition of Rp
        Z = mvtnorm::rmvnorm(n, sigma = diag(J))                                  ## Obtain sample matrix of continuous variables
        X = Z%*%U
        X <-as.data.frame(X)
        colnames(X) <- paste0("V", 1:ncol(X))
        
        data.sim <- data.frame(X, data)
        
        #-------------------------------------------------------------------------
        ## EGA WITH SIMULATED DATA + ORIGINAL DATA
        #-------------------------------------------------------------------------
        
        if (missing(model)) {
            model = "glasso"
        }
        else {
            model = match.arg(model)
        }
        
        cor.data.sim <- qgraph::cor_auto(data.sim)
        
        if (model == "glasso") {
            gamma.values <- c(0.50, 0.25, 0)
            gvals <- iterators::iter(gamma.values)
            repeat {
                estimated.network.sim <- EBICglasso.qgraph(data = cor.data.sim,
                                                           n = n,
                                                           lambda.min.ratio = 0.1,
                                                           returnAllResults = FALSE,
                                                           gamma = iterators::nextElem(gvals), ...);
                if (any(NetworkToolbox::strength(estimated.network.sim)>0)) {
                    break
                }
            }
        }
        else if (model == "TMFG") {
            estimated.network.sim <- NetworkToolbox::TMFG(cor.data.sim, ...)$A
        }
        graph.sim <- NetworkToolbox::convert2igraph(abs(estimated.network.sim))
        wc.sim <- igraph::walktrap.community(graph.sim, steps = steps)
        names(wc.sim$membership) <- colnames(data.sim)
        n.dim.sim <- max(wc.sim$membership)
        if(n.dim.sim <= 2){
            n.dim <- n.dim.sim
            cor.data <- cor.data.sim[-c(1:nvar),-c(1:nvar)]
            estimated.network <- estimated.network.sim[-c(1:nvar),-c(1:nvar)]
            wc <- wc.sim$membership[-c(1:nvar)]
        }
        #-------------------------------------------------------------------------
        ## TRADITIONAL EGA (IF NUMBER OF FACTORS > 2)
        #-------------------------------------------------------------------------
        
        else{
            
            cor.data <- cor.data.sim[-c(1:nvar),-c(1:nvar)]
            
            if (missing(model)) {
                model = "glasso"
            }
            else {
                model = match.arg(model)
            }
            if (model == "glasso") {
                gamma.values <- c(0.50, 0.25, 0)
                gvals <- iterators::iter(gamma.values)
                repeat {
                    estimated.network <- EBICglasso.qgraph(data = cor.data,
                                                           n = n,
                                                           lambda.min.ratio = 0.1,
                                                           returnAllResults = FALSE,
                                                           gamma = iterators::nextElem(gvals), ...)
                    if (any(NetworkToolbox::strength(estimated.network)>0)) {
                        break
                    }
                }
            }
            else if (model == "TMFG") {
                estimated.network <- NetworkToolbox::TMFG(cor.data, ...)$A
            }
            graph <- NetworkToolbox::convert2igraph(abs(estimated.network))
            wc <- igraph::walktrap.community(graph, steps = steps)
            names(wc$membership) <- colnames(data)
            n.dim <- max(wc$membership)
            wc <- wc$membership
        }
    }
    a <- list()
    # Returning only communities that have at least two items:
    if(length(unique(wc))>1){
        indices <- seq_along(wc)
        indices2 <- indices[wc %in% wc[duplicated(wc)]]
        wc[indices[-indices2]] <- NA
        a$n.dim <- length(unique(na.omit(wc)))
    }else{
        a$n.dim <- length(unique(wc))
    }
    a$correlation <- cor.data
    a$network <- estimated.network
    a$wc <- wc
    dim.variables <- data.frame(items = colnames(data), dimension = a$wc)
    dim.variables <- dim.variables[order(dim.variables[, 2]),                                ]
    a$dim.variables <- dim.variables
    if (plot.EGA == TRUE) {
        if(n.dim.sim <= 2){
            plot.ega <- qgraph::qgraph(a$network, layout = "spring",
                                       vsize = 6, groups = as.factor(a$wc), label.prop = 1, legend = FALSE)
        }else{
            plot.ega <- qgraph::qgraph(a$network, layout = "spring",
                                       vsize = 6, groups = as.factor(a$wc), label.prop = 1, legend = TRUE)
        }
    }
<<<<<<< HEAD
  }
  a$EGA.type <- ifelse(a$n.dim <= 2, "Unidimensional EGA", "Traditional EGA")
  class(a) <- "EGA"
  return(a)
=======
    a$EGA.type <- ifelse(n.dim.sim <= 2, "Unidimensional EGA", "Traditional EGA")
    class(a) <- "EGA"
    return(a)
>>>>>>> 159fcec4
}
#----<|MERGE_RESOLUTION|>--- conflicted
+++ resolved
@@ -99,7 +99,7 @@
 
 EGA <- function (data, model = c("glasso", "TMFG"), plot.EGA = TRUE, n = NULL,
                  steps = 4, nvar = 4, nfact = 1, load = 0.70, ...) {
-    
+
     #-------------------------------------------------------------------------
     ## CHECKING DATA STRUCTURE
     #-------------------------------------------------------------------------
@@ -107,7 +107,7 @@
         data <- as.data.frame(data)
       n <- nrow(data)
     }
-    
+
     if (nrow(data) == ncol(data)){
         cor.data <- data
         if (missing(model)) {
@@ -139,12 +139,12 @@
         n.dim <- max(wc$membership)
         wc <- wc$membership
     } else{
-        
-        
+
+
         #-------------------------------------------------------------------------
         ## DATA GENERATION
         #-------------------------------------------------------------------------
-        
+
         nvar <- nvar
         nfac <- nfact
         n <- nrow(data)
@@ -152,15 +152,15 @@
         corf <- 0
         J       = nvar*nfac
         sdcross = 0
-        
+
         ## GENERATE SAMPLE DATA MATRIX
         check.eig <- TRUE
         check.com <- TRUE
-        
+
         while(check.eig == TRUE|check.com == TRUE){
-            
+
             SATF = matrix(0, J, nfac)
-            
+
             for(j in 1:nfac){
                 SATF[(j*nvar-nvar+1):(j*nvar),j]<-runif(nvar, load-.10, load+.10)
                 if(nfac>1){
@@ -171,7 +171,7 @@
                 }
             }
             SATF # Population factor loading matrix with cross-loadings and marker items
-            
+
             FCOR      = matrix(corf, nfac, nfac); diag(FCOR)<-1 ## Factor correlation matrix
             R         = SATF%*%FCOR%*%t(SATF)                          ## Rr
             check.com = any(diag(R) > .90)                                  ## Check communalities values
@@ -179,28 +179,28 @@
             R                                                                                       ## Rp
             check.eig = any(eigen(R)$values <= 0)                      ## Check eigenvalues
         }
-        
+
         U = chol(R)                                                                       ## Cholesky decomposition of Rp
         Z = mvtnorm::rmvnorm(n, sigma = diag(J))                                  ## Obtain sample matrix of continuous variables
         X = Z%*%U
         X <-as.data.frame(X)
         colnames(X) <- paste0("V", 1:ncol(X))
-        
+
         data.sim <- data.frame(X, data)
-        
+
         #-------------------------------------------------------------------------
         ## EGA WITH SIMULATED DATA + ORIGINAL DATA
         #-------------------------------------------------------------------------
-        
+
         if (missing(model)) {
             model = "glasso"
         }
         else {
             model = match.arg(model)
         }
-        
+
         cor.data.sim <- qgraph::cor_auto(data.sim)
-        
+
         if (model == "glasso") {
             gamma.values <- c(0.50, 0.25, 0)
             gvals <- iterators::iter(gamma.values)
@@ -231,11 +231,11 @@
         #-------------------------------------------------------------------------
         ## TRADITIONAL EGA (IF NUMBER OF FACTORS > 2)
         #-------------------------------------------------------------------------
-        
+
         else{
-            
+
             cor.data <- cor.data.sim[-c(1:nvar),-c(1:nvar)]
-            
+
             if (missing(model)) {
                 model = "glasso"
             }
@@ -291,15 +291,9 @@
                                        vsize = 6, groups = as.factor(a$wc), label.prop = 1, legend = TRUE)
         }
     }
-<<<<<<< HEAD
-  }
+
   a$EGA.type <- ifelse(a$n.dim <= 2, "Unidimensional EGA", "Traditional EGA")
   class(a) <- "EGA"
   return(a)
-=======
-    a$EGA.type <- ifelse(n.dim.sim <= 2, "Unidimensional EGA", "Traditional EGA")
-    class(a) <- "EGA"
-    return(a)
->>>>>>> 159fcec4
 }
 #----