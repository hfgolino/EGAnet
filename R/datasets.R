--- conflicted
+++ resolved
@@ -1,4 +1,3 @@
-<<<<<<< HEAD
 #----------------------------------------------
 ## Datasets for EGAnet // Updated 25.03.2020
 #----------------------------------------------
@@ -157,163 +156,4 @@
 #' data("wmt2")
 #'
 NULL
-=======
-#----------------------------------------------
-## Datasets for EGAnet // Updated 25.03.2020
-#----------------------------------------------
-
-#Bootstrap EGA WMT-2 Data----
-#' Bootstrap EGA WMT-2 Data
-#' 
-#' \code{\link[EGAnet]{bootEGA}} Results of \code{\link[EGAnet]{wmt2}}Data
-#'
-#' \code{\link[EGAnet]{bootEGA}} results using the \code{"glasso"} model and 500 iterations
-#' of the Wiener Matrizen-Test 2 (WMT-2)
-#'
-#' @name boot.wmt
-#'
-#' @docType data
-#'
-#' @usage data(boot.wmt)
-#'
-#' @format A list with 8 objects (see \code{\link[EGAnet]{bootEGA}})
-#'
-#' @keywords datasets
-#'
-#' @examples
-#' data("boot.wmt")
-#'
-NULL
-
-#Depression Data----
-#' Depression Data
-#'
-#' A response matrix (n = 574) of the Beck Depression Inventory, Beck Anxiety Inventory and
-#' the Athens Insomnia Scale.
-#'
-#' @name depression
-#'
-#' @docType data
-#'
-#' @usage data(depression)
-#'
-#' @format A 574x78 response matrix
-#'
-#' @keywords datasets
-#'
-#' @examples
-#' data("depression")
-#'
-NULL
-
-#EGA WMT-2 Data----
-#' EGA WMT-2 Data
-#' 
-#' \code{\link[EGAnet]{EGA}} Network of \code{\link[EGAnet]{wmt2}}Data
-#'
-#' An \code{\link[EGAnet]{EGA}} using the \code{"glasso"} model of the
-#' Wiener Matrizen-Test 2 (WMT-2)
-#'
-#' @name ega.wmt
-#'
-#' @docType data
-#'
-#' @usage data(ega.wmt)
-#'
-#' @format A 17 x 17 adjacency matrix
-#'
-#' @keywords datasets
-#'
-#' @examples
-#' data("ega.wmt")
-#'
-NULL
-
-#Intelligence Data----
-#' Intelligence Data
-#'
-#' A response matrix (n = 1152) of the International Cognitive Ability Resource (ICAR)
-#' intelligence battery developed by Condon and Revelle (2016).
-#'
-#' @name intelligenceBattery
-#'
-#' @docType data
-#'
-#' @usage data(intelligenceBattery)
-#'
-#' @format A 1185x125 response matrix
-#'
-#' @keywords datasets
-#'
-#' @examples
-#' data("intelligenceBattery")
-#'
-NULL
-
-#Optimism Data----
-#' Optimism Data
-#'
-#' A response matrix (n = 282) containing responses to 10 items of the Revised Life
-#' Orientation Test (LOT-R), developed by Scheier, Carver, & Bridges (1994).
-#'
-#' @name optimism
-#'
-#' @docType data
-#'
-#' @usage data(optimism)
-#'
-#' @format A 282x10 response matrix
-#'
-#' @keywords datasets
-#'
-#' @references
-#' Scheier, M. F., Carver, C. S., & Bridges, M. W. (1994).
-#' Distinguishing optimism from neuroticism (and trait anxiety, self-mastery, and self-esteem): a reevaluation of the Life Orientation Test.
-#' \emph{Journal of Personality and Social Psychology}, \emph{67}, 1063-1078.
-#' \doi{10.1037//0022-3514.67.6.1063}
-#'
-#' @examples
-#' data("optimism")
-#'
-NULL
-
-#Toy Example Data----
-#' Toy Example Data
-#'
-#' A simulated dataset with 2 factors, three items per factor and  n = 500.
-#'
-#' @name toy.example
-#'
-#' @docType data
-#'
-#' @usage data(toy.example)
-#'
-#' @format A 500x6 response matrix
-#'
-#' @keywords datasets
-#'
-#' @examples
-#' data("toy.example")
-#'
-NULL
-
-#WMT-2 Data----
-#' WMT-2 Data
-#'
-#' A response matrix (n = 1185) of the Wiener Matrizen-Test 2 (WMT-2).
-#'
-#' @name wmt2
-#'
-#' @docType data
-#'
-#' @usage data(wmt2)
-#'
-#' @format A 1185x24 response matrix
-#'
-#' @keywords datasets
-#'
-#' @examples
-#' data("wmt2")
-#'
-NULL
->>>>>>> 8563d444
+#--------------------------------