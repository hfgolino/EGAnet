--- conflicted
+++ resolved
@@ -428,14 +428,10 @@
     use.derivatives, zero.jitter, n.embed.optimize,
     ncores, verbose
   )
-<<<<<<< HEAD
 
   # Update 'n.embed.optimize'
   n.embed.optimize <- attributes(data)$n.embed.optimize
 
-=======
-  
->>>>>>> 1721f376
   # Get dimensions of the data
   dimensions <- dim(data)
   
@@ -447,7 +443,6 @@
   
   # Get variable names
   variable_names <- dimnames(data)[[2]]
-<<<<<<< HEAD
 
   # Split data into lists based on ID and Group
   split_data <- split(
@@ -493,279 +488,6 @@
 
   }else{
 
-=======
-  
-  # Split data into lists based on ID
-  individual_data <- split(data, attributes(data)$ID)
-  
-  # Get derivatives to use index
-  derivative_index <- grep(
-    switch(
-      as.character(use.derivatives),
-      "0" = "Ord0", "1" = "Ord1", "2" = "Ord2"
-    ),
-    paste0(".Ord", use.derivatives)
-  )
-  
-  # Initialize results list
-  results <- list()
-  
-  # OPTIMIZATION PATH
-  if(optimization){
-    
-    if(verbose){
-      message("Optimization: Step 1 - Computing derivatives across individuals...")
-    }
-    
-    # Function to compute all derivatives for an individual
-    compute_all_derivatives_for_individual <- function(ind_data, ind_id){
-      T_i <- nrow(ind_data)
-      embeds_i <- n.embed.all.ind[n.embed.all.ind <= (T_i - 3)]
-      
-      if(length(embeds_i) == 0){
-        return(NULL)
-      }
-      
-      group_val <- attr(ind_data, "Group")
-      if(is.null(group_val)){
-        group_val <- unique(attributes(data)$Group)[1] # Default group
-      }
-      
-      derivatives_cache <- list()
-      
-      for(embed in embeds_i){
-        # Compute derivatives for this embedding
-        deriv_list <- individual_derivatives(
-          list(ind_data),
-          variable_names,
-          n.embed = embed,
-          tau = tau,
-          delta = delta,
-          na.derivative = na.derivative,
-          individual_attributes = list(ID = ind_id, Group = group_val)
-        )
-        
-        # Extract proper derivatives
-        proper_derivatives <- deriv_list[[1]]
-        
-        # Get the correct derivative columns
-        deriv_cols <- grep(
-          paste0(".Ord", use.derivatives, "$"),
-          colnames(proper_derivatives)
-        )
-        
-        if(length(deriv_cols) > 0){
-          proper_derivatives <- proper_derivatives[, deriv_cols, drop = FALSE]
-          
-          # Apply jitter to zero variance columns
-          if(!is.null(jitter.eps) && jitter.eps > 0){
-            proper_derivatives <- jitter_zero_var(
-              as.data.frame(proper_derivatives),
-              eps = jitter.eps
-            )
-          }
-          
-          derivatives_cache[[as.character(embed)]] <- as.matrix(proper_derivatives)
-        }
-      }
-      
-      return(list(
-        ID = ind_id,
-        Group = group_val,
-        derivatives_cache = derivatives_cache
-      ))
-    }
-    
-    # Compute all derivatives for all individuals
-    derivatives_results <- mapply(
-      compute_all_derivatives_for_individual,
-      individual_data,
-      names(individual_data),
-      SIMPLIFY = FALSE
-    )
-    
-    # Remove NULL results
-    derivatives_results <- derivatives_results[!vapply(derivatives_results, is.null, logical(1))]
-    
-    if(verbose){
-      message("Optimization: Step 2 - Estimating networks across individuals...")
-    }
-    
-    # Function to optimize individual networks
-    optimize_individual_networks <- function(deriv_result){
-      id <- deriv_result$ID
-      derivatives_cache <- deriv_result$derivatives_cache
-      
-      best_tefi <- Inf
-      best_res <- NULL
-      all_tefi <- list()
-      
-      for(embed_str in names(derivatives_cache)){
-        usable_derivatives <- derivatives_cache[[embed_str]]
-        
-        # Try to estimate EGA
-        tmp <- tryCatch(
-          EGA(
-            usable_derivatives,
-            model = model,
-            algorithm = algorithm,
-            corr = corr,
-            na.data = na.data,
-            uni.method = uni.method,
-            plot.EGA = FALSE,
-            verbose = FALSE,
-            ...
-          ),
-          error = function(e) NULL
-        )
-        
-        if(!is.null(tmp)){
-          tefi_val <- tmp$TEFI
-          all_tefi[[embed_str]] <- tefi_val
-          
-          if(length(tefi_val) == 0 || is.na(tefi_val)){
-            tefi_val <- Inf
-          }
-          
-          if(tefi_val < best_tefi){
-            best_tefi <- tefi_val
-            best_res <- tmp
-            best_res$ID <- id
-            best_res$n.embed <- as.numeric(embed_str)
-            best_res$data_used <- usable_derivatives
-          }
-        }
-      }
-      
-      if(is.null(best_res)){
-        return(NULL)
-      }
-      
-      best_res$TEFI_surface <- all_tefi
-      return(best_res)
-    }
-    
-    # Optimize individual networks in parallel
-    individual_results <- parallel_process(
-      iterations = length(derivatives_results),
-      datalist = derivatives_results,
-      FUN = optimize_individual_networks,
-      ncores = ncores,
-      progress = verbose
-    )
-    
-    # Remove NULL results and name them
-    individual_results <- individual_results[!vapply(individual_results, is.null, logical(1))]
-    names(individual_results) <- vapply(
-      individual_results,
-      function(x) as.character(x$ID),
-      character(1)
-    )
-    
-    # Store individual results if requested
-    if("individual" %in% level){
-      results$dynEGA$individual <- individual_results
-      class(results$dynEGA$individual) <- "dynEGA.Individual"
-    }
-    
-    # Build population network from optimized individuals
-    if("population" %in% level){
-      if(verbose){
-        message("Building population network from optimized individuals...")
-      }
-      
-      pooled_data <- do.call(
-        rbind,
-        lapply(individual_results, function(res){
-          if(!is.null(res) && !is.null(res$data_used)){
-            res$data_used
-          } else {
-            NULL
-          }
-        })
-      )
-      
-      if(!is.null(pooled_data) && nrow(pooled_data) > 0){
-        results$dynEGA$population <- tryCatch(
-          EGA(
-            pooled_data,
-            model = model,
-            algorithm = algorithm,
-            corr = corr,
-            na.data = na.data,
-            uni.method = uni.method,
-            plot.EGA = FALSE,
-            verbose = FALSE,
-            ...
-          ),
-          error = function(e) NULL
-        )
-        
-        if(!is.null(results$dynEGA$population)){
-          class(results$dynEGA$population) <- "dynEGA.Population"
-        }
-      }
-    }
-    
-    # Build derivatives output for compatibility
-    # Use the optimized derivatives
-    all_derivatives <- lapply(individual_results, function(res){
-      if(!is.null(res) && !is.null(res$data_used)){
-        # Get the group value for this individual
-        ind_group <- derivatives_results[[as.character(res$ID)]]$Group
-        
-        structure(
-          res$data_used,
-          ID = res$ID,
-          Group = if(length(ind_group) > 1) ind_group[1] else ind_group
-        )
-      } else {
-        NULL
-      }
-    })
-    
-    all_derivatives <- all_derivatives[!vapply(all_derivatives, is.null, logical(1))]
-    
-    # Create EstimatesDF properly
-    # First, combine all derivatives
-    combined_derivatives <- do.call(rbind, all_derivatives)
-    
-    # Then create ID and Group vectors that match the number of rows
-    id_vector <- rep(
-      vapply(all_derivatives, function(x){
-        id_val <- attr(x, "ID")
-        if(is.null(id_val)) NA_character_ else as.character(id_val)
-      }, character(1)),
-      times = vapply(all_derivatives, nrow, integer(1))
-    )
-    
-    group_vector <- rep(
-      vapply(all_derivatives, function(x){
-        grp_val <- attr(x, "Group")
-        if(is.null(grp_val)){
-          NA_character_
-        } else if(length(grp_val) > 1){
-          as.character(grp_val[1])
-        } else {
-          as.character(grp_val)
-        }
-      }, character(1)),
-      times = vapply(all_derivatives, nrow, integer(1))
-    )
-    
-    results$Derivatives <- list(
-      Estimates = all_derivatives,
-      EstimatesDF = data.frame(
-        combined_derivatives,
-        id = id_vector,
-        group = group_vector
-      )
-    )
-    
-  } else {
-    # DEFAULT PATH (non-optimization)
-    
->>>>>>> 1721f376
     # Send message about computing the derivatives
     if(verbose){
       message("Computing derivatives...", appendLF = FALSE)
@@ -777,21 +499,7 @@
       tau, delta, na.derivative,
       individual_attributes = attributes(data)
     )
-<<<<<<< HEAD
-
-=======
-    
-    # Set up return list
-    results$Derivatives <- list(
-      Estimates = derivative_list,
-      EstimatesDF = data.frame(
-        do.call(rbind, derivative_list),
-        id = ulapply(derivative_list, attr, "ID"),
-        group = ulapply(derivative_list, attr, "Group")
-      )
-    )
-    
->>>>>>> 1721f376
+
     # Send message about computing the derivatives
     if(verbose){
       message("done.")
@@ -804,7 +512,6 @@
         "0" = "Ord0", "1" = "Ord1", "2" = "Ord2"
       ), dimnames(derivative_list[[1]])[[2]]
     )
-<<<<<<< HEAD
 
     # Obtain updated correlations and derivatives
     derivative_list <- handle_derivatives(
@@ -910,170 +617,6 @@
     # Add class
     class(results$dynEGA$population) <- "dynEGA.Population"
 
-=======
-    
-    # Compute Dynamic EGA at each level
-    ## Population
-    if("population" %in% level){
-      
-      # Estimate population EGA
-      results$dynEGA$population <- EGA(
-        results$Derivatives$EstimatesDF[,derivative_index],
-        corr = corr, na.data = na.data, model = model,
-        algorithm = algorithm, uni.method = uni.method,
-        plot.EGA = FALSE, verbose = FALSE, ...
-      )
-      
-      # Add class
-      class(results$dynEGA$population) <- "dynEGA.Population"
-      
-    }
-    
-    ## Group
-    if("group" %in% level){
-      
-      # Split derivatives by Group
-      group_data <- lapply(
-        split(
-          derivative_list, ulapply(
-            derivative_list, function(x){
-              unique(attributes(x)$Group)
-            }
-          )
-        ), do.call, what = rbind
-      )
-      
-      # Estimate group EGA
-      results$dynEGA$group <- lapply(
-        group_data, function(x){
-          EGA(
-            x[,derivative_index],
-            corr = corr, na.data = na.data, model = model,
-            algorithm = algorithm, uni.method = uni.method,
-            plot.EGA = FALSE, verbose = FALSE, ...
-          )
-        }
-      )
-      
-      # Add class
-      class(results$dynEGA$group) <- "dynEGA.Group"
-      
-    }
-    
-    ## Individual
-    if("individual" %in% level){
-      
-      # Sent user message about check
-      if(verbose){
-        message("Checking for positive definite correlation matrices...", appendLF = FALSE)
-      }
-      
-      # Get proper derivatives and usable data
-      # Add zero variance variables as attributes
-      usable_derivatives <- lapply(
-        derivative_list, function(x){
-          
-          # First, get proper derivatives
-          proper_derivatives <- x[,derivative_index]
-          
-          # Apply jitter if specified
-          if(!is.null(jitter.eps) && jitter.eps > 0){
-            proper_derivatives <- jitter_zero_var(
-              as.data.frame(proper_derivatives),
-              eps = jitter.eps
-            )
-          }
-          
-          # Next, check for NA and zero variance variables
-          zero_variance <- lvapply(
-            as.data.frame(proper_derivatives),
-            function(x){return(unique_length(x) < 2)}
-          )
-          
-          # Return data with all non-zero variance variables
-          # and with zero variance variables as an attribute
-          return(
-            structure(
-              proper_derivatives[,!zero_variance],
-              ID = unique(attr(x, "ID")),
-              zero_variance = zero_variance
-            )
-          )
-          
-        }
-      )
-      
-      # Check for correlation issues before processing
-      issues <- lvapply(usable_derivatives, function(x){
-        
-        # Try to get correlations
-        attempt <- silent_call(try(
-          obtain_sample_correlations(
-            data = x, n = dim(x)[1], corr = corr,
-            na.data = na.data, verbose = verbose
-          )$correlation_matrix, silent = TRUE
-        ))
-        
-        # Check for issues
-        return(
-          swiftelse(
-            is(attempt, "try-error") || !is_positive_definite(attempt), TRUE, FALSE
-          )
-        )
-        
-      })
-      
-      # Sent user message about check
-      if(verbose){
-        message("done.")
-      }
-      
-      # Return message about issues
-      if(any(issues)){
-        
-        .handleSimpleError(
-          h = warning,
-          msg = paste0(
-            "The following IDs were found to have zero variance and/or missing data ",
-            "preventing their correlation matrices from being estimated:\n\n",
-            paste0(names(issues)[issues], collapse = ", "), "\n\n",
-            "These IDs will not have individual networks.",
-            swiftelse(
-              na.derivative == "none",
-              "\n\nTry setting 'na.derivative' to \"kalman\" (recommended), \"skipover\", or \"rowwise\"",
-              ""
-            ), "\n"
-          ),
-          call = "dynEGA"
-        )
-        
-      }
-      
-      # Update usable_derivatives
-      usable_derivatives <- usable_derivatives[!issues]
-      
-      # Estimate individual EGA
-      individual_results <- parallel_process(
-        iterations = length(usable_derivatives),
-        datalist = usable_derivatives,
-        EGA, # Use `EGA`
-        corr = corr, na.data = na.data, model = model,
-        algorithm = algorithm, uni.method = uni.method,
-        plot.EGA = FALSE, verbose = FALSE, ...,
-        ncores = ncores, progress = verbose
-      )
-      
-      # Process individual results
-      # Handle zero variance variables within each individual
-      results$dynEGA$individual <- process_individual_dynEGA(
-        usable_derivatives, individual_results
-      )
-      
-      # Add class
-      class(results$dynEGA$individual) <- "dynEGA.Individual"
-      
-    }
->>>>>>> 1721f376
   }
   
   # Add attributes to overall results
@@ -1082,20 +625,7 @@
     n.embed = n.embed, tau = tau, delta = delta,
     use.derivatives = use.derivatives, n.embed.optimize = n.embed.optimize
   )
-<<<<<<< HEAD
-
-=======
-  
-  # Add optimization attributes if used
-  if(optimization){
-    attr(results, "optimization") <- list(
-      method = "TEFI",
-      n.embed.all.ind = n.embed.all.ind,
-      jitter.eps = jitter.eps
-    )
-  }
-  
->>>>>>> 1721f376
+
   # Add overall class
   class(results) <- "dynEGA"
   
@@ -1143,18 +673,13 @@
     length_error(group, 1, "dynEGA")
     typeof_error(group, c("numeric", "character"), "dynEGA")
   }
-<<<<<<< HEAD
 
   # 'n.embed.optimize' errors
   length_error(n.embed.optimize, 1, "dynEGA")
   typeof_error(n.embed.optimize, "logical", "dynEGA")
 
-=======
-  
->>>>>>> 1721f376
   # 'n.embed' errors
   typeof_error(n.embed, "numeric", "dynEGA")
-<<<<<<< HEAD
 
   # Check for number of embeddings
   embed_length <- length(n.embed)
@@ -1207,10 +732,6 @@
 
   }
 
-=======
-  range_error(n.embed, c(3, Inf), "dynEGA")
-  
->>>>>>> 1721f376
   # 'tau' errors
   length_error(tau, 1, "dynEGA")
   typeof_error(tau, "numeric", "dynEGA")
@@ -1225,16 +746,12 @@
   length_error(use.derivatives, 1, "dynEGA")
   typeof_error(use.derivatives, "numeric", "dynEGA")
   range_error(use.derivatives, c(0, 2), "dynEGA") # only 0, 1, or 2
-<<<<<<< HEAD
 
   # 'zero.jitter' errors
   length_error(zero.jitter, 1, "dynEGA")
   typeof_error(zero.jitter, "numeric", "dynEGA")
   range_error(zero.jitter, c(0, 0.001), "dynEGA") # shouldn't go above 0.001
 
-=======
-  
->>>>>>> 1721f376
   # 'ncores' errors
   length_error(ncores, 1)
   typeof_error(ncores, "numeric", "dynEGA")
@@ -1243,14 +760,10 @@
   # 'verbose' errors
   length_error(verbose, 1, "dynEGA")
   typeof_error(verbose, "logical", "dynEGA")
-<<<<<<< HEAD
 
   # Add attribute for 'n.embed.optimize' to data
   attr(data, "n.embed.optimize") <- n.embed.optimize
 
-=======
-  
->>>>>>> 1721f376
   # Return data in case of tibble
   return(data)
   
@@ -1669,7 +1182,6 @@
       ...
     )
   )
-<<<<<<< HEAD
 
   # Set ellipse
   ellipse <- list(...)
@@ -1679,9 +1191,6 @@
     base_plot$ARGS$color.palette <- ellipse$color.palette
   }
 
-=======
-  
->>>>>>> 1721f376
   # Set up comparison plots
   comparison_plots <- lapply(
     sequence_length, function(i){
@@ -1699,7 +1208,6 @@
     base = list(base_plot$network_plot),
     comparison_plots[sequence_length]
   )
-<<<<<<< HEAD
 
   # Remove arguments not in `ggpubr::ggarrage`
   ggarrange_FUN <- ggpubr::ggarrange
@@ -1717,19 +1225,6 @@
   # Set up for comparison
   silent_plot(do.call(ggarrange_FUN, ggarrange_ARGS))
 
-=======
-  
-  # Set up for comparison
-  silent_plot(
-    ggpubr::ggarrange(
-      plotlist = plotlist,
-      labels = group_names,
-      legend = "bottom",
-      ...
-    )
-  )
-  
->>>>>>> 1721f376
 }
 
 #' @exportS3Method
@@ -2086,14 +1581,10 @@
     individual_attributes
 )
 {
-<<<<<<< HEAD
 
   # Obtain names
   data_names <- iconv(names(individual_data), from = "latin1", "UTF-8")
 
-=======
-  
->>>>>>> 1721f376
   # Get derivatives for each participant
   participant_derivatives <- lapply(
     seq_along(individual_data), function(index){
@@ -2113,24 +1604,11 @@
         rep(variable_names, each = 3),
         dimnames(derivatives)[[2]], sep = "."
       )
-<<<<<<< HEAD
 
       # Split name
       split_name <- strsplit(data_names[[index]], split = "--", fixed = TRUE)[[1]]
 
       # Get length of time series derivatives
-=======
-      
-      # Get ID
-      ID <- names(individual_data)[index]
-      
-      # Get Group
-      Group <- unique(
-        individual_attributes$Group[individual_attributes$ID == ID]
-      )
-      
-      # Get length of time series derivatives\
->>>>>>> 1721f376
       ts_length <- dim(derivatives)[1]
       
       # Return derivatives with updated attributes
@@ -2161,7 +1639,6 @@
     zero.jitter, level, corr, na.data, seed, verbose
 )
 {
-<<<<<<< HEAD
 
   # Derivative names
   derivative_names <- names(derivative_list)
@@ -2566,107 +2043,4 @@
     })
   )
 
-=======
-  
-  # Regardless, add IDs to individual results
-  names(individual_results) <- cvapply(usable_derivatives, attr, "ID")
-  
-  # Determine whether there are any IDs with zero variance derivatives
-  zero_variance_ID <- lvapply(usable_derivatives, function(x){any(attr(x, "zero_variance"))})
-  
-  # Check for any zero variance IDs
-  if(any(zero_variance_ID)){
-    
-    # Send warning about which IDs
-    warning(
-      paste(
-        paste0("IDs: ", paste0(names(individual_results)[zero_variance_ID], collapse = ", ")),
-        "\n\nhad derivatives with zero variance (no change in values across time). These IDs will have disconnected nodes in their network and missing community memberships"
-      ), call. = FALSE
-    )
-    
-    # Pre-compute node names
-    node_names <- names(attr(usable_derivatives[[1]], "zero_variance"))
-    
-    # As well as number of nodes
-    nodes <- length(node_names)
-    
-    # Adjust networks, memberships, and dimension outputs
-    individual_results[zero_variance_ID] <- lapply(
-      which(zero_variance_ID), function(ID){
-        
-        # Get zero variance attribute
-        zero_variance <- attr(usable_derivatives[[ID]], "zero_variance")
-        
-        # Initialize new network
-        new_network <- matrix(
-          NA, nrow = nodes, ncol = nodes,
-          dimnames = list(node_names, node_names)
-        )
-        
-        # Initialize new correlations with same attributes
-        new_correlations <- new_network
-        
-        # Add network into new network
-        new_network[!zero_variance, !zero_variance] <-
-          individual_results[[ID]]$network
-        
-        # Restore attributes
-        attributes(new_network) <- c(
-          attributes(new_network),
-          attributes(individual_results[[ID]]$network)[c("methods", "class")]
-        )
-        
-        # Return new network
-        individual_results[[ID]]$network <- new_network
-        
-        # Initialize new memberships
-        new_memberships <- rep(NA, nodes)
-        
-        # Add names
-        names(new_memberships) <- node_names
-        
-        # Add memberships into new memberships
-        new_memberships[!zero_variance] <- individual_results[[ID]]$wc
-        
-        # Restore attributes
-        attributes(new_memberships) <- c(
-          attributes(new_memberships),
-          attributes(individual_results[[ID]]$wc)[c("methods", "class")]
-        )
-        
-        # Return new memberships
-        individual_results[[ID]]$wc <- new_memberships
-        
-        # Add correlation into new correlations
-        new_correlations[!zero_variance, !zero_variance] <-
-          individual_results[[ID]]$correlation
-        
-        # Return new correlations (no attributes to pass)
-        individual_results[[ID]]$correlation <- new_correlations
-        
-        # Initialize new dimension output
-        dim.variables <- fast.data.frame(
-          c(node_names, as.vector(new_memberships)),
-          nrow = nodes, ncol = 2,
-          colnames = c("items", "dimension")
-        )
-        
-        # Dimension variables data frame by dimension
-        individual_results[[ID]]$dim.variables <- dim.variables[
-          order(dim.variables$dimension),
-        ]
-        
-        # At long last... return
-        return(individual_results[[ID]])
-        
-      }
-    )
-    
-  }
-  
-  # Return individual results
-  return(individual_results)
-  
->>>>>>> 1721f376
 }