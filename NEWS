--- conflicted
+++ resolved
@@ -1,14 +1,10 @@
 Changes in version 0.9.4
 
-<<<<<<< HEAD
-o UPDATE: Added a new function to simulate dynamic factor models `simDFM`.
-=======
+o UPDATE: Added a new function to simulate dynamic factor models `simDFM`
 o UPDATE: added internal functions for `net.loads` (see `utils-net.loads`)
-
 o FIX: ordering of names in `itemStability`
 
 o FIX: handling of NA communities in `net.loads`
->>>>>>> ef220aef
 
 o UPDATE: Added output of the average replication of items in each dimension for `itemStability`
 
