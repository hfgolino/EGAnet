Changes in version 0.9.8

<<<<<<< HEAD
o ADD: `color_palette_EGA` New EGA palettes for plotting ggnet2 EGA network plots.

o ADD: `redundancy.analysis` operates as a comprehensive handling of variable redundancy in multivariate data (see `?redundancy.analysis`)
=======
o ADD: `UVA` or Unique Variable Analysis operates as a comprehensive handling of variable redundancy in multivariate data (see `?UVA`)
>>>>>>> 3ad8054f

o DEFUNCT: `node.redundant`, `node.redundant.names`, and `node.redundant.combine` will be defunct in next version. Please use `UVA`

o ADD: a new function to compute a parametric Bootstrap Test for the Ergodicity Information Index (see `?boot.ergoInfo`)

o ADD: basic Shiny functionality (`EGA` only)

o ADD: a new function to compute a Monte-Carlo Test for the Ergodicity Information Index (see `?mctest.ergoInfo`)

o ADD: a new function to compute the Ergodicity Information Index (see `?ergoInfo`)

o UPDATE: new plotting scheme using *network* and *GGally* packages

o ADD: a function to produce an automated Methods section for EGA functions (see `?EGA.methods.section`)

o UPDATE: `bootEGA` now implements the updated `EGA` algorithm

o UPDATE: ega.wmt data (unidimensional)

o UPDATE: `itemStability` plot defaults ("GGally" color scheme) and examples (manipulating plot)

o ADD: multilayer networks for behavioral and brain data (see `?mlnEGA`)

o ADD: EGA color palettes (see `?color_palette_EGA`)


Changes in version 0.9.7

o UPDATE: `LCT` neural network weights were updated (parametric relu activation function)

o FIX: naming in `EGA`

o FIX: output network matrix in `EGA` when data are input

o UPDATE: citation version

o UPDATE: `node.redundant` now provides a full plot of redundancies detected, descriptive statistics including the critical value, central tendency descriptive statistics, and the distribution the significant values were determined from (thanks to Luis Garrido for the suggestion!)


Changes in version 0.9.6

o UPDATE: `LCT` updated with neural network implementation


Changes in version 0.9.5

o ADD: loadings comparison test function added (see `LCT`)

o FIX: named community memberships in `itemStability` and `dimStability`

o UPDATE: `plot`, `print`, and `summary` methods all moved into single .R files (no effect on user's end)

o UPDATE: `net.scores` global score is improved and computes scores very close to CFA scores

o FIX: additional argument calls for `EGA.estimate` (and `EGA` by extension)

o UPDATE: message from `EGA.estimate` (and `EGA` by extension) reports both 'gamma' and 'lambda.min.ratio' arguments

o FIX: upper quantile output from `bootEGA`

o FIX: minor bugs in `node.redundant`, `itemStability`, and `net.loads`


Changes in version 0.9.4

o MAJOR UPDATE: `dimStability` now computes proportion of exact dimension replications rather than items that replicate within dimension (this latter information can still be found in the output of `itemStability` under $mean.dim.rep)

o FIX: `net.loads` for when dimensions equal one or the number of nodes in the network

o FIX: naming typo with characters in `itemStability`

o FIX: NAs in `dimStability`

o FIX: weights of network in unidimensional structure of `EGA` are the same as multidimensional structure

o UPDATE: Added a new function to simulate dynamic factor models `simDFM`

o UPDATE: added internal functions for `net.loads` (see `utils-net.loads`)

o FIX: ordering of names in `itemStability`

o FIX: handling of NA communities in `net.loads`

o UPDATE: Added output of the average replication of items in each dimension for `itemStability`

o UPDATE: Revised 'Network Scores' vignette

o UPDATE: `net.loads` functionality (cleaned up code)

o UPDATE: S3Methods for `net.loads`

o FIX: `net.scores` negative loadings corrected


Changes in version 0.9.3

o New function and print, summary and plot methods: dynEGA

o New functions: Embed and glla


Changes in version 0.9.2

o UPDATE: add latent variable scores comparison to `net.scores` vignette

o UPDATE: `node.redundant.combine` sets loadings equal to 1 when there are only two variables when the argument type = "latent"; warning also added from type = "sum"

o FIX: `node.redundant` alpha types bug

o updated `itemStability` (bug fixes)

o updated `node.redundant.combine` (bug fixes, latent variable option)

o major bug fix in `net.loads`: corrected loadings greater than 1 when there were many negative values

o added `EGA.estimate` to clean up `EGA` code and allow for future implementations of different network estimation methods and community detection algorithms

o updated `EGA` functionality: message for 'gamma' value used and `EGA.estimate` compatiability

o removed *iterators* dependency

o ordering and name fix in `net.loads`

o auto-adjusts y-axis label size for `itemStability` plot based on number of nodes or length of node names

o `net.loads` adjusted for larger values using absolute values and applying the sign afterwards

o reverse coding update in `net.loads`

o `node.redundant.combine` bug fix for reverse coding latent variables

o added Louvain community detection to all EGA functions in *EGAnet*

o functionality updates to `node.redundant`

o swapped arguments 'type' and 'method' in the `node.redundant` function (fixed examples in other node.redundant functions)

o updated citation


Changes in version 0.9.0

o updated list of dependencies

o added ORCiDs in Description file

o corrected ordering of `net.loads` output

o corrected standard error in `bootEGA`

o citation update

o added function `dimStability` to compute dimensional stability

o added a series of functions for `node.redundant`, which facilitates detecting and combining redundant nodes in networks

o updated the EGA.fit function, so now a correlation matrix can be used as well.


Changes in version 0.8.0

o 'bootEGA' now computes time until bootstrap is finished

o new functions 'cmi', 'pmi' and 'residualEGA' added: 'cmi' computes conditional mutual information, 'pmi' computes partial mutual information and residual EGA computes an EGA network controlling for wording effects

o new dataset 'optimism' added

o documentation and functionality for several functions updated


Changes in version 0.7.0

o fixed 'EGA' bug in 'bootEGA' function; updated 'bootEGA' documentation; added progress messages

o migrated 'net.scores' and 'net.loads' from 'NetworkToolbox' to 'EGAnet' package

o functions 'itemConfirm' and 'itemIdent' have been merged into a single function called, 'itemStability'

o fixed item ordering in 'itemStability' output so dimensions are from least to greatest, the colors match the original community vector input, and updated average standardized network loadings to the 'net.loads' function

o added datasets 'ega.wmt' and 'boot.wmt' for quick user-friendly examples (also removed all '\donttest')

o added package help page

o added package load message

o updated 'itemStability' algorithm (now can accept any number of 'orig.wc') and enforced '0' to '1' bounds on plot<|MERGE_RESOLUTION|>--- conflicted
+++ resolved
@@ -1,12 +1,8 @@
 Changes in version 0.9.8
 
-<<<<<<< HEAD
 o ADD: `color_palette_EGA` New EGA palettes for plotting ggnet2 EGA network plots.
 
-o ADD: `redundancy.analysis` operates as a comprehensive handling of variable redundancy in multivariate data (see `?redundancy.analysis`)
-=======
 o ADD: `UVA` or Unique Variable Analysis operates as a comprehensive handling of variable redundancy in multivariate data (see `?UVA`)
->>>>>>> 3ad8054f
 
 o DEFUNCT: `node.redundant`, `node.redundant.names`, and `node.redundant.combine` will be defunct in next version. Please use `UVA`
 
