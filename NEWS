Changes in version 0.9.8

o UPDATE: Unidimensional check in `EGA` expands a correlation matrix (rather than generating variables; much more efficient)

o ADD: `color_palette_EGA` New EGA palettes for plotting `ggnet2` EGA network plots (see `?color_palette_EGA`)

o ADD: `UVA` or Unique Variable Analysis operates as a comprehensive handling of variable redundancy in multivariate data (see `?UVA`)

o DEFUNCT: `node.redundant`, `node.redundant.names`, and `node.redundant.combine` will be defunct in next version. Please use `UVA`

o ADD: a new function to compute a parametric Bootstrap Test for the Ergodicity Information Index (see `?boot.ergoInfo`)

o ADD: basic Shiny functionality (`EGA` only)

o ADD: a new function to compute a Monte-Carlo Test for the Ergodicity Information Index (see `?mctest.ergoInfo`)

o ADD: a new function to compute the Ergodicity Information Index (see `?ergoInfo`)

o UPDATE: new plotting scheme using *network* and *GGally* packages

o ADD: a function to produce an automated Methods section for several functions (see `?methods.section`)

o UPDATE: `bootEGA` now implements the updated `EGA` algorithm

o UPDATE: ega.wmt data (unidimensional)

o UPDATE: `itemStability` plot defaults ("GGally" color scheme) and examples (manipulating plot)

<<<<<<< HEAD
=======
o ADD: total correlation (see `?totalCor` and `totalCorMat`)

o ADD: correlation argument (corr) for `EGA`, `bootEGA`, and `UVA`

o FIX: *GGally* color palette when more than 9 dimensions

>>>>>>> 88a60fd7

Changes in version 0.9.7

o UPDATE: `LCT` neural network weights were updated (parametric relu activation function)

o FIX: naming in `EGA`

o FIX: output network matrix in `EGA` when data are input

o UPDATE: citation version

o UPDATE: `node.redundant` now provides a full plot of redundancies detected, descriptive statistics including the critical value, central tendency descriptive statistics, and the distribution the significant values were determined from (thanks to Luis Garrido for the suggestion!)


Changes in version 0.9.6

o UPDATE: `LCT` updated with neural network implementation


Changes in version 0.9.5

o ADD: loadings comparison test function added (see `LCT`)

o FIX: named community memberships in `itemStability` and `dimStability`

o UPDATE: `plot`, `print`, and `summary` methods all moved into single .R files (no effect on user's end)

o UPDATE: `net.scores` global score is improved and computes scores very close to CFA scores

o FIX: additional argument calls for `EGA.estimate` (and `EGA` by extension)

o UPDATE: message from `EGA.estimate` (and `EGA` by extension) reports both 'gamma' and 'lambda.min.ratio' arguments

o FIX: upper quantile output from `bootEGA`

o FIX: minor bugs in `node.redundant`, `itemStability`, and `net.loads`


Changes in version 0.9.4

o MAJOR UPDATE: `dimStability` now computes proportion of exact dimension replications rather than items that replicate within dimension (this latter information can still be found in the output of `itemStability` under $mean.dim.rep)

o FIX: `net.loads` for when dimensions equal one or the number of nodes in the network

o FIX: naming typo with characters in `itemStability`

o FIX: NAs in `dimStability`

o FIX: weights of network in unidimensional structure of `EGA` are the same as multidimensional structure

o UPDATE: Added a new function to simulate dynamic factor models `simDFM`

o UPDATE: added internal functions for `net.loads` (see `utils-net.loads`)

o FIX: ordering of names in `itemStability`

o FIX: handling of NA communities in `net.loads`

o UPDATE: Added output of the average replication of items in each dimension for `itemStability`

o UPDATE: Revised 'Network Scores' vignette

o UPDATE: `net.loads` functionality (cleaned up code)

o UPDATE: S3Methods for `net.loads`

o FIX: `net.scores` negative loadings corrected


Changes in version 0.9.3

o New function and print, summary and plot methods: dynEGA

o New functions: Embed and glla


Changes in version 0.9.2

o UPDATE: add latent variable scores comparison to `net.scores` vignette

o UPDATE: `node.redundant.combine` sets loadings equal to 1 when there are only two variables when the argument type = "latent"; warning also added from type = "sum"

o FIX: `node.redundant` alpha types bug

o updated `itemStability` (bug fixes)

o updated `node.redundant.combine` (bug fixes, latent variable option)

o major bug fix in `net.loads`: corrected loadings greater than 1 when there were many negative values

o added `EGA.estimate` to clean up `EGA` code and allow for future implementations of different network estimation methods and community detection algorithms

o updated `EGA` functionality: message for 'gamma' value used and `EGA.estimate` compatiability

o removed *iterators* dependency

o ordering and name fix in `net.loads`

o auto-adjusts y-axis label size for `itemStability` plot based on number of nodes or length of node names

o `net.loads` adjusted for larger values using absolute values and applying the sign afterwards

o reverse coding update in `net.loads`

o `node.redundant.combine` bug fix for reverse coding latent variables

o added Louvain community detection to all EGA functions in *EGAnet*

o functionality updates to `node.redundant`

o swapped arguments 'type' and 'method' in the `node.redundant` function (fixed examples in other node.redundant functions)

o updated citation


Changes in version 0.9.0

o updated list of dependencies

o added ORCiDs in Description file

o corrected ordering of `net.loads` output

o corrected standard error in `bootEGA`

o citation update

o added function `dimStability` to compute dimensional stability

o added a series of functions for `node.redundant`, which facilitates detecting and combining redundant nodes in networks

o updated the EGA.fit function, so now a correlation matrix can be used as well.


Changes in version 0.8.0

o 'bootEGA' now computes time until bootstrap is finished

o new functions 'cmi', 'pmi' and 'residualEGA' added: 'cmi' computes conditional mutual information, 'pmi' computes partial mutual information and residual EGA computes an EGA network controlling for wording effects

o new dataset 'optimism' added

o documentation and functionality for several functions updated


Changes in version 0.7.0

o fixed 'EGA' bug in 'bootEGA' function; updated 'bootEGA' documentation; added progress messages

o migrated 'net.scores' and 'net.loads' from 'NetworkToolbox' to 'EGAnet' package

o functions 'itemConfirm' and 'itemIdent' have been merged into a single function called, 'itemStability'

o fixed item ordering in 'itemStability' output so dimensions are from least to greatest, the colors match the original community vector input, and updated average standardized network loadings to the 'net.loads' function

o added datasets 'ega.wmt' and 'boot.wmt' for quick user-friendly examples (also removed all '\donttest')

o added package help page

o added package load message

o updated 'itemStability' algorithm (now can accept any number of 'orig.wc') and enforced '0' to '1' bounds on plot<|MERGE_RESOLUTION|>--- conflicted
+++ resolved
@@ -26,15 +26,11 @@
 
 o UPDATE: `itemStability` plot defaults ("GGally" color scheme) and examples (manipulating plot)
 
-<<<<<<< HEAD
-=======
 o ADD: total correlation (see `?totalCor` and `totalCorMat`)
 
 o ADD: correlation argument (corr) for `EGA`, `bootEGA`, and `UVA`
 
 o FIX: *GGally* color palette when more than 9 dimensions
-
->>>>>>> 88a60fd7
 
 Changes in version 0.9.7
 
